/*
 * Copyright 2002-2024 the original author or authors.
 *
 * Licensed under the Apache License, Version 2.0 (the "License");
 * you may not use this file except in compliance with the License.
 * You may obtain a copy of the License at
 *
 *      https://www.apache.org/licenses/LICENSE-2.0
 *
 * Unless required by applicable law or agreed to in writing, software
 * distributed under the License is distributed on an "AS IS" BASIS,
 * WITHOUT WARRANTIES OR CONDITIONS OF ANY KIND, either express or implied.
 * See the License for the specific language governing permissions and
 * limitations under the License.
 */

package org.springframework.aot.hint;

import java.lang.annotation.Annotation;
import java.lang.reflect.AnnotatedElement;
import java.lang.reflect.Field;
import java.lang.reflect.Method;
import java.lang.reflect.RecordComponent;
import java.lang.reflect.Type;
import java.util.HashSet;
import java.util.LinkedHashSet;
import java.util.Set;
import java.util.function.Consumer;

import kotlin.jvm.JvmClassMappingKt;
import kotlin.reflect.KClass;

import org.springframework.core.KotlinDetector;
import org.springframework.core.MethodParameter;
import org.springframework.core.ResolvableType;
import org.springframework.core.annotation.MergedAnnotation;
import org.springframework.core.annotation.MergedAnnotations;
import org.springframework.lang.Nullable;
import org.springframework.util.ClassUtils;
import org.springframework.util.ReflectionUtils;

/**
 * Register the necessary reflection hints so that the specified type can be
 * bound at runtime. Fields, constructors, properties, and record components
 * are registered, except for a set of types like those in the {@code java.}
 * package where just the type is registered. Types are discovered transitively
 * on properties and record components, and generic types are registered as well.
 *
 * @author Sebastien Deleuze
 * @since 6.0
 */
public class BindingReflectionHintsRegistrar {

	private static final String KOTLIN_COMPANION_SUFFIX = "$Companion";

	private static final String JACKSON_ANNOTATION = "com.fasterxml.jackson.annotation.JacksonAnnotation";

	private static final boolean jacksonAnnotationPresent = ClassUtils.isPresent(JACKSON_ANNOTATION,
			BindingReflectionHintsRegistrar.class.getClassLoader());

	/**
	 * Register the necessary reflection hints to bind the specified types.
	 * @param hints the hints instance to use
	 * @param types the types to register
	 */
<<<<<<< HEAD
	@SuppressWarnings("NullAway")
	public void registerReflectionHints(ReflectionHints hints, @Nullable Type... types) {
		Set<Type> seen = new HashSet<>();
=======
	public void registerReflectionHints(ReflectionHints hints, Type... types) {
		Set<Type> seen = new LinkedHashSet<>();
>>>>>>> abcc1dfc
		for (Type type : types) {
			registerReflectionHints(hints, seen, type);
		}
	}

	private boolean shouldSkipType(Class<?> type) {
		return type.isPrimitive() || type == Object.class;
	}

	private boolean shouldSkipMembers(Class<?> type) {
		return type.getCanonicalName().startsWith("java.") || type.isArray();
	}

	private void registerReflectionHints(ReflectionHints hints, Set<Type> seen, Type type) {
		if (seen.contains(type)) {
			return;
		}
		seen.add(type);
		if (type instanceof Class<?> clazz) {
			if (shouldSkipType(clazz)) {
				return;
			}
			hints.registerType(clazz, typeHint -> {
				if (!shouldSkipMembers(clazz)) {
					if (clazz.isRecord()) {
						typeHint.withMembers(MemberCategory.INVOKE_DECLARED_CONSTRUCTORS);
						for (RecordComponent recordComponent : clazz.getRecordComponents()) {
							registerRecordHints(hints, seen, recordComponent.getAccessor());
						}
					}
					if (clazz.isEnum()) {
						typeHint.withMembers(
								MemberCategory.INVOKE_PUBLIC_CONSTRUCTORS,
								MemberCategory.INVOKE_PUBLIC_METHODS);
					}
					typeHint.withMembers(
							MemberCategory.DECLARED_FIELDS,
							MemberCategory.INVOKE_DECLARED_CONSTRUCTORS);
					for (Method method : clazz.getMethods()) {
						String methodName = method.getName();
						if (methodName.startsWith("set") && method.getParameterCount() == 1) {
							registerPropertyHints(hints, seen, method, 0);
						}
						else if ((methodName.startsWith("get") && method.getParameterCount() == 0 && method.getReturnType() != void.class) ||
								(methodName.startsWith("is") && method.getParameterCount() == 0 && method.getReturnType() == boolean.class)) {
							registerPropertyHints(hints, seen, method, -1);
						}
					}
					if (jacksonAnnotationPresent) {
						registerJacksonHints(hints, clazz);
					}
				}
				if (KotlinDetector.isKotlinType(clazz)) {
					KotlinDelegate.registerComponentHints(hints, clazz);
					registerKotlinSerializationHints(hints, clazz);
					// For Kotlin reflection
					typeHint.withMembers(MemberCategory.INTROSPECT_DECLARED_METHODS);
				}
			});
		}
		Set<Class<?>> referencedTypes = new LinkedHashSet<>();
		collectReferencedTypes(referencedTypes, ResolvableType.forType(type));
		referencedTypes.forEach(referencedType -> registerReflectionHints(hints, seen, referencedType));
	}

	private void registerRecordHints(ReflectionHints hints, Set<Type> seen, Method method) {
		hints.registerMethod(method, ExecutableMode.INVOKE);
		MethodParameter methodParameter = MethodParameter.forExecutable(method, -1);
		Type methodParameterType = methodParameter.getGenericParameterType();
		registerReflectionHints(hints, seen, methodParameterType);
	}

	private void registerPropertyHints(ReflectionHints hints, Set<Type> seen, @Nullable Method method, int parameterIndex) {
		if (method != null && method.getDeclaringClass() != Object.class &&
				method.getDeclaringClass() != Enum.class) {
			hints.registerMethod(method, ExecutableMode.INVOKE);
			MethodParameter methodParameter = MethodParameter.forExecutable(method, parameterIndex);
			Type methodParameterType = methodParameter.getGenericParameterType();
			registerReflectionHints(hints, seen, methodParameterType);
		}
	}

	private void registerKotlinSerializationHints(ReflectionHints hints, Class<?> clazz) {
		String companionClassName = clazz.getCanonicalName() + KOTLIN_COMPANION_SUFFIX;
		if (ClassUtils.isPresent(companionClassName, null)) {
			Class<?> companionClass = ClassUtils.resolveClassName(companionClassName, null);
			Method serializerMethod = ClassUtils.getMethodIfAvailable(companionClass, "serializer");
			if (serializerMethod != null) {
				hints.registerMethod(serializerMethod, ExecutableMode.INVOKE);
			}
		}
	}

	private void collectReferencedTypes(Set<Class<?>> types, ResolvableType resolvableType) {
		Class<?> clazz = resolvableType.resolve();
		if (clazz != null && !types.contains(clazz)) {
			types.add(clazz);
			for (ResolvableType genericResolvableType : resolvableType.getGenerics()) {
				collectReferencedTypes(types, genericResolvableType);
			}
			Class<?> superClass = clazz.getSuperclass();
			if (superClass != null && superClass != Object.class && superClass != Record.class && superClass != Enum.class) {
				types.add(superClass);
			}
		}
	}

	private void registerJacksonHints(ReflectionHints hints, Class<?> clazz) {
		ReflectionUtils.doWithFields(clazz, field ->
				forEachJacksonAnnotation(field, annotation -> {
							Field sourceField = (Field) annotation.getSource();
							if (sourceField != null) {
								hints.registerField(sourceField);
							}
							registerHintsForClassAttributes(hints, annotation);
						}));
		ReflectionUtils.doWithMethods(clazz, method ->
				forEachJacksonAnnotation(method, annotation -> {
							Method sourceMethod = (Method) annotation.getSource();
							if (sourceMethod != null) {
								hints.registerMethod(sourceMethod, ExecutableMode.INVOKE);
							}
							registerHintsForClassAttributes(hints, annotation);
						}));
		forEachJacksonAnnotation(clazz, annotation -> registerHintsForClassAttributes(hints, annotation));
	}

	private void forEachJacksonAnnotation(AnnotatedElement element, Consumer<MergedAnnotation<Annotation>> action) {
		MergedAnnotations
				.from(element, MergedAnnotations.SearchStrategy.TYPE_HIERARCHY)
				.stream(JACKSON_ANNOTATION)
				.filter(MergedAnnotation::isMetaPresent)
				.forEach(action);
	}

	private void registerHintsForClassAttributes(ReflectionHints hints, MergedAnnotation<Annotation> annotation) {
		annotation.getRoot().asMap().forEach((attributeName, value) -> {
			if (value instanceof Class<?> classValue && value != Void.class) {
				if (attributeName.equals("builder")) {
					hints.registerType(classValue, MemberCategory.INVOKE_DECLARED_CONSTRUCTORS,
							MemberCategory.INVOKE_DECLARED_METHODS);
				}
				else {
					hints.registerType(classValue, MemberCategory.INVOKE_DECLARED_CONSTRUCTORS);
				}
			}
		});
	}

	/**
	 * Inner class to avoid a hard dependency on Kotlin at runtime.
	 */
	private static class KotlinDelegate {

		public static void registerComponentHints(ReflectionHints hints, Class<?> type) {
			KClass<?> kClass = JvmClassMappingKt.getKotlinClass(type);
			if (kClass.isData()) {
				for (Method method : type.getMethods()) {
					String methodName = method.getName();
					if (methodName.startsWith("component") || methodName.equals("copy") || methodName.equals("copy$default")) {
						hints.registerMethod(method, ExecutableMode.INVOKE);
					}
				}
			}
		}
	}

}<|MERGE_RESOLUTION|>--- conflicted
+++ resolved
@@ -63,14 +63,8 @@
 	 * @param hints the hints instance to use
 	 * @param types the types to register
 	 */
-<<<<<<< HEAD
-	@SuppressWarnings("NullAway")
-	public void registerReflectionHints(ReflectionHints hints, @Nullable Type... types) {
+	public void registerReflectionHints(ReflectionHints hints, Type... types) {
 		Set<Type> seen = new HashSet<>();
-=======
-	public void registerReflectionHints(ReflectionHints hints, Type... types) {
-		Set<Type> seen = new LinkedHashSet<>();
->>>>>>> abcc1dfc
 		for (Type type : types) {
 			registerReflectionHints(hints, seen, type);
 		}
