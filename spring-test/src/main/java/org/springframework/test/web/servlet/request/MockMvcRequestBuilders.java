/*
<<<<<<< HEAD
 * Copyright 2002-2021 the original author or authors.
=======
 * Copyright 2002-2022 the original author or authors.
>>>>>>> 8fcc7ab9
 *
 * Licensed under the Apache License, Version 2.0 (the "License");
 * you may not use this file except in compliance with the License.
 * You may obtain a copy of the License at
 *
 *      https://www.apache.org/licenses/LICENSE-2.0
 *
 * Unless required by applicable law or agreed to in writing, software
 * distributed under the License is distributed on an "AS IS" BASIS,
 * WITHOUT WARRANTIES OR CONDITIONS OF ANY KIND, either express or implied.
 * See the License for the specific language governing permissions and
 * limitations under the License.
 */

package org.springframework.test.web.servlet.request;

import java.net.URI;

import jakarta.servlet.DispatcherType;

import org.springframework.http.HttpMethod;
import org.springframework.mock.web.MockHttpServletRequest;
import org.springframework.test.web.servlet.MvcResult;
import org.springframework.test.web.servlet.RequestBuilder;

/**
 * Static factory methods for {@link RequestBuilder RequestBuilders}.
 *
 * <h3>Integration with the Spring TestContext Framework</h3>
 * <p>Methods in this class will reuse a
 * {@link org.springframework.mock.web.MockServletContext MockServletContext}
 * that was created by the Spring TestContext Framework.
 *
 * <h3>Eclipse Users</h3>
 * <p>Consider adding this class as a Java editor favorite. To navigate to
 * this setting, open the Preferences and type "favorites".
 *
 * @author Arjen Poutsma
 * @author Rossen Stoyanchev
 * @author Greg Turnquist
 * @author Sebastien Deleuze
 * @author Sam Brannen
 * @author Kamill Sokol
 * @since 3.2
 */
public abstract class MockMvcRequestBuilders {

	/**
	 * Create a {@link MockHttpServletRequestBuilder} for a GET request.
	 * @param urlTemplate a URL template; the resulting URL will be encoded
	 * @param uriVars zero or more URI variables
	 */
	public static MockHttpServletRequestBuilder get(String urlTemplate, Object... uriVars) {
		return new MockHttpServletRequestBuilder(HttpMethod.GET, urlTemplate, uriVars);
	}

	/**
	 * Create a {@link MockHttpServletRequestBuilder} for a GET request.
	 * @param uri the URL
	 * @since 4.0.3
	 */
	public static MockHttpServletRequestBuilder get(URI uri) {
		return new MockHttpServletRequestBuilder(HttpMethod.GET, uri);
	}

	/**
	 * Create a {@link MockHttpServletRequestBuilder} for a POST request.
	 * @param urlTemplate a URL template; the resulting URL will be encoded
	 * @param uriVars zero or more URI variables
	 */
	public static MockHttpServletRequestBuilder post(String urlTemplate, Object... uriVars) {
		return new MockHttpServletRequestBuilder(HttpMethod.POST, urlTemplate, uriVars);
	}

	/**
	 * Create a {@link MockHttpServletRequestBuilder} for a POST request.
	 * @param uri the URL
	 * @since 4.0.3
	 */
	public static MockHttpServletRequestBuilder post(URI uri) {
		return new MockHttpServletRequestBuilder(HttpMethod.POST, uri);
	}

	/**
	 * Create a {@link MockHttpServletRequestBuilder} for a PUT request.
	 * @param urlTemplate a URL template; the resulting URL will be encoded
	 * @param uriVars zero or more URI variables
	 */
	public static MockHttpServletRequestBuilder put(String urlTemplate, Object... uriVars) {
		return new MockHttpServletRequestBuilder(HttpMethod.PUT, urlTemplate, uriVars);
	}

	/**
	 * Create a {@link MockHttpServletRequestBuilder} for a PUT request.
	 * @param uri the URL
	 * @since 4.0.3
	 */
	public static MockHttpServletRequestBuilder put(URI uri) {
		return new MockHttpServletRequestBuilder(HttpMethod.PUT, uri);
	}

	/**
	 * Create a {@link MockHttpServletRequestBuilder} for a PATCH request.
	 * @param urlTemplate a URL template; the resulting URL will be encoded
	 * @param uriVars zero or more URI variables
	 */
	public static MockHttpServletRequestBuilder patch(String urlTemplate, Object... uriVars) {
		return new MockHttpServletRequestBuilder(HttpMethod.PATCH, urlTemplate, uriVars);
	}

	/**
	 * Create a {@link MockHttpServletRequestBuilder} for a PATCH request.
	 * @param uri the URL
	 * @since 4.0.3
	 */
	public static MockHttpServletRequestBuilder patch(URI uri) {
		return new MockHttpServletRequestBuilder(HttpMethod.PATCH, uri);
	}

	/**
	 * Create a {@link MockHttpServletRequestBuilder} for a DELETE request.
	 * @param urlTemplate a URL template; the resulting URL will be encoded
	 * @param uriVars zero or more URI variables
	 */
	public static MockHttpServletRequestBuilder delete(String urlTemplate, Object... uriVars) {
		return new MockHttpServletRequestBuilder(HttpMethod.DELETE, urlTemplate, uriVars);
	}

	/**
	 * Create a {@link MockHttpServletRequestBuilder} for a DELETE request.
	 * @param uri the URL
	 * @since 4.0.3
	 */
	public static MockHttpServletRequestBuilder delete(URI uri) {
		return new MockHttpServletRequestBuilder(HttpMethod.DELETE, uri);
	}

	/**
	 * Create a {@link MockHttpServletRequestBuilder} for an OPTIONS request.
	 * @param urlTemplate a URL template; the resulting URL will be encoded
	 * @param uriVars zero or more URI variables
	 */
	public static MockHttpServletRequestBuilder options(String urlTemplate, Object... uriVars) {
		return new MockHttpServletRequestBuilder(HttpMethod.OPTIONS, urlTemplate, uriVars);
	}

	/**
	 * Create a {@link MockHttpServletRequestBuilder} for an OPTIONS request.
	 * @param uri the URL
	 * @since 4.0.3
	 */
	public static MockHttpServletRequestBuilder options(URI uri) {
		return new MockHttpServletRequestBuilder(HttpMethod.OPTIONS, uri);
	}

	/**
	 * Create a {@link MockHttpServletRequestBuilder} for a HEAD request.
	 * @param urlTemplate a URL template; the resulting URL will be encoded
	 * @param uriVars zero or more URI variables
	 * @since 4.1
	 */
	public static MockHttpServletRequestBuilder head(String urlTemplate, Object... uriVars) {
		return new MockHttpServletRequestBuilder(HttpMethod.HEAD, urlTemplate, uriVars);
	}

	/**
	 * Create a {@link MockHttpServletRequestBuilder} for a HEAD request.
	 * @param uri the URL
	 * @since 4.1
	 */
	public static MockHttpServletRequestBuilder head(URI uri) {
		return new MockHttpServletRequestBuilder(HttpMethod.HEAD, uri);
	}

	/**
	 * Create a {@link MockHttpServletRequestBuilder} for a request with the given HTTP method.
	 * @param method the HTTP method (GET, POST, etc)
	 * @param urlTemplate a URL template; the resulting URL will be encoded
	 * @param uriVars zero or more URI variables
	 */
	public static MockHttpServletRequestBuilder request(HttpMethod method, String urlTemplate, Object... uriVars) {
		return new MockHttpServletRequestBuilder(method, urlTemplate, uriVars);
	}

	/**
	 * Create a {@link MockHttpServletRequestBuilder} for a request with the given HTTP method.
	 * @param httpMethod the HTTP method (GET, POST, etc)
	 * @param uri the URL
	 * @since 4.0.3
	 */
	public static MockHttpServletRequestBuilder request(HttpMethod httpMethod, URI uri) {
		return new MockHttpServletRequestBuilder(httpMethod, uri);
	}

	/**
	 * Alternative factory method that allows for custom HTTP verbs (e.g. WebDAV).
	 * @param httpMethod the HTTP method
	 * @param uri the URL
	 * @since 4.3
	 */
	public static MockHttpServletRequestBuilder request(String httpMethod, URI uri) {
		return new MockHttpServletRequestBuilder(httpMethod, uri);
	}

	/**
	 * Create a {@link MockMultipartHttpServletRequestBuilder} for a multipart request.
	 * @param urlTemplate a URL template; the resulting URL will be encoded
	 * @param uriVars zero or more URI variables
	 * @since 5.0
	 */
	public static MockMultipartHttpServletRequestBuilder multipart(String urlTemplate, Object... uriVars) {
		return new MockMultipartHttpServletRequestBuilder(urlTemplate, uriVars);
	}

	/**
	 * Variant of {@link #multipart(String, Object...)} with a {@link URI}.
	 * @param uri the URL
	 * @since 5.0
	 */
	public static MockMultipartHttpServletRequestBuilder multipart(URI uri) {
		return new MockMultipartHttpServletRequestBuilder(uri);
	}

<<<<<<< HEAD
=======
	/**
	 * Variant of {@link #multipart(String, Object...)} with a {@link URI} and
	 * an {@link HttpMethod}.
	 * @param httpMethod the HTTP method to use
	 * @param uri the URL
	 * @since 5.3.21
	 */
	public static MockMultipartHttpServletRequestBuilder multipart(HttpMethod httpMethod, URI uri) {
		return new MockMultipartHttpServletRequestBuilder(httpMethod, uri);
	}

	/**
	 * Create a {@link MockMultipartHttpServletRequestBuilder} for a multipart request.
	 * @param urlTemplate a URL template; the resulting URL will be encoded
	 * @param uriVars zero or more URI variables
	 * @deprecated in favor of {@link #multipart(String, Object...)}
	 */
	@Deprecated
	public static MockMultipartHttpServletRequestBuilder fileUpload(String urlTemplate, Object... uriVars) {
		return new MockMultipartHttpServletRequestBuilder(urlTemplate, uriVars);
	}

	/**
	 * Create a {@link MockMultipartHttpServletRequestBuilder} for a multipart request.
	 * @param uri the URL
	 * @since 4.0.3
	 * @deprecated in favor of {@link #multipart(URI)}
	 */
	@Deprecated
	public static MockMultipartHttpServletRequestBuilder fileUpload(URI uri) {
		return new MockMultipartHttpServletRequestBuilder(uri);
	}

>>>>>>> 8fcc7ab9

	/**
	 * Create a {@link RequestBuilder} for an async dispatch from the
	 * {@link MvcResult} of the request that started async processing.
	 * <p>Usage involves performing a request that starts async processing first:
	 * <pre class="code">
	 * MvcResult mvcResult = this.mockMvc.perform(get("/1"))
	 *	.andExpect(request().asyncStarted())
	 *	.andReturn();
	 *  </pre>
	 * <p>And then performing the async dispatch re-using the {@code MvcResult}:
	 * <pre class="code">
	 * this.mockMvc.perform(asyncDispatch(mvcResult))
	 * 	.andExpect(status().isOk())
	 * 	.andExpect(content().contentType(MediaType.APPLICATION_JSON))
	 * 	.andExpect(content().string("{\"name\":\"Joe\",\"someDouble\":0.0,\"someBoolean\":false}"));
	 * </pre>
	 * @param mvcResult the result from the request that started async processing
	 */
	public static RequestBuilder asyncDispatch(MvcResult mvcResult) {

		// There must be an async result before dispatching
		mvcResult.getAsyncResult();

		return servletContext -> {
			MockHttpServletRequest request = mvcResult.getRequest();
			request.setDispatcherType(DispatcherType.ASYNC);
			request.setAsyncStarted(false);
			return request;
		};
	}

}<|MERGE_RESOLUTION|>--- conflicted
+++ resolved
@@ -1,9 +1,5 @@
 /*
-<<<<<<< HEAD
- * Copyright 2002-2021 the original author or authors.
-=======
  * Copyright 2002-2022 the original author or authors.
->>>>>>> 8fcc7ab9
  *
  * Licensed under the Apache License, Version 2.0 (the "License");
  * you may not use this file except in compliance with the License.
@@ -227,8 +223,6 @@
 		return new MockMultipartHttpServletRequestBuilder(uri);
 	}
 
-<<<<<<< HEAD
-=======
 	/**
 	 * Variant of {@link #multipart(String, Object...)} with a {@link URI} and
 	 * an {@link HttpMethod}.
@@ -239,30 +233,6 @@
 	public static MockMultipartHttpServletRequestBuilder multipart(HttpMethod httpMethod, URI uri) {
 		return new MockMultipartHttpServletRequestBuilder(httpMethod, uri);
 	}
-
-	/**
-	 * Create a {@link MockMultipartHttpServletRequestBuilder} for a multipart request.
-	 * @param urlTemplate a URL template; the resulting URL will be encoded
-	 * @param uriVars zero or more URI variables
-	 * @deprecated in favor of {@link #multipart(String, Object...)}
-	 */
-	@Deprecated
-	public static MockMultipartHttpServletRequestBuilder fileUpload(String urlTemplate, Object... uriVars) {
-		return new MockMultipartHttpServletRequestBuilder(urlTemplate, uriVars);
-	}
-
-	/**
-	 * Create a {@link MockMultipartHttpServletRequestBuilder} for a multipart request.
-	 * @param uri the URL
-	 * @since 4.0.3
-	 * @deprecated in favor of {@link #multipart(URI)}
-	 */
-	@Deprecated
-	public static MockMultipartHttpServletRequestBuilder fileUpload(URI uri) {
-		return new MockMultipartHttpServletRequestBuilder(uri);
-	}
-
->>>>>>> 8fcc7ab9
 
 	/**
 	 * Create a {@link RequestBuilder} for an async dispatch from the
