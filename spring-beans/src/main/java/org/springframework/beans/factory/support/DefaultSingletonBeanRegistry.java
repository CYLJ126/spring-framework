/*
 * Copyright 2002-2024 the original author or authors.
 *
 * Licensed under the Apache License, Version 2.0 (the "License");
 * you may not use this file except in compliance with the License.
 * You may obtain a copy of the License at
 *
 *      https://www.apache.org/licenses/LICENSE-2.0
 *
 * Unless required by applicable law or agreed to in writing, software
 * distributed under the License is distributed on an "AS IS" BASIS,
 * WITHOUT WARRANTIES OR CONDITIONS OF ANY KIND, either express or implied.
 * See the License for the specific language governing permissions and
 * limitations under the License.
 */

package org.springframework.beans.factory.support;

import org.springframework.beans.factory.*;
import org.springframework.beans.factory.config.SingletonBeanRegistry;
import org.springframework.core.SimpleAliasRegistry;
import org.springframework.lang.Nullable;
import org.springframework.util.Assert;
import org.springframework.util.StringUtils;

import java.util.*;
import java.util.concurrent.ConcurrentHashMap;
import java.util.concurrent.locks.Lock;
import java.util.concurrent.locks.ReentrantLock;
import java.util.function.Consumer;

/**
 * Generic registry for shared bean instances, implementing the
 * {@link org.springframework.beans.factory.config.SingletonBeanRegistry}.
 * Allows for registering singleton instances that should be shared
 * for all callers of the registry, to be obtained via bean name.
 * 共享 bean 实例的通用注册表，实现了 SingletonBeanRegistry 接口。允许注册被注册表的所有调用者共享的单例实例，以通过 bean 名称获取。
 *
 * <p>Also supports registration of
 * {@link org.springframework.beans.factory.DisposableBean} instances,
 * (which might or might not correspond to registered singletons),
 * to be destroyed on shutdown of the registry. Dependencies between
 * beans can be registered to enforce an appropriate shutdown order.
 * 也支持 DisposableBean 实例的注册（可能与已注册的单例对应，也可能不对应），以在注册表关闭时被销毁。
 * bean 之间的依赖可被注册，以确保恰当的关闭顺序。
 *
 * <p>This class mainly serves as base class for
 * {@link org.springframework.beans.factory.BeanFactory} implementations,
 * factoring out the common management of singleton bean instances. Note that
 * the {@link org.springframework.beans.factory.config.ConfigurableBeanFactory}
 * interface extends the {@link SingletonBeanRegistry} interface.
 * 这个类主要是作为 BeanFactory 接口实现类的基类使用，将单例 bean 实例的通用管理分解出来。
 * 注意 ConfigurableBeanFactory 接口继承了 SingletonBeanRegistry 接口。
 *
 * <p>Note that this class assumes neither a bean definition concept
 * nor a specific creation process for bean instances, in contrast to
 * {@link AbstractBeanFactory} and {@link DefaultListableBeanFactory}
 * (which inherit from it). Can alternatively also be used as a nested
 * helper to delegate to.
 * 注意，这个类既不假设 bean 定义概念，也不假设 bean 实例的特定创建过程，这与 AbstractBeanFactory 和
 * DefaultListableBeanFactory（继承自它）相反。也可以用作要代理的嵌套帮助类。
 *
 * @author Juergen Hoeller
 * @see #registerSingleton
 * @see #registerDisposableBean
 * @see org.springframework.beans.factory.DisposableBean
 * @see org.springframework.beans.factory.config.ConfigurableBeanFactory
 * @since 2.0
 */
public class DefaultSingletonBeanRegistry extends SimpleAliasRegistry implements SingletonBeanRegistry {

	/**
	 * Maximum number of suppressed exceptions to preserve.
	 * 要保留的已抑制异常的最大数量。
	 */
	private static final int SUPPRESSED_EXCEPTIONS_LIMIT = 100;

<<<<<<< HEAD
	/**
	 * Cache of singleton objects: bean name to bean instance.
	 * 单例缓存映射集，Map<bean 名，bean 实例>
	 */
=======

	/** Common lock for singleton creation. */
	final Lock singletonLock = new ReentrantLock();

	/** Cache of singleton objects: bean name to bean instance. */
>>>>>>> 7613ad5c
	private final Map<String, Object> singletonObjects = new ConcurrentHashMap<>(256);

	/**
	 * Creation-time registry of singleton factories: bean name to ObjectFactory.
	 * 单例工厂的创建时注册表：Map<bean 名，工厂>，创建完单例即从该集合中删除并添加到 earlySingletonObjects 集合中
	 */
	private final Map<String, ObjectFactory<?>> singletonFactories = new ConcurrentHashMap<>(16);

	/**
	 * Custom callbacks for singleton creation/registration.
	 * 单例创建/注册的自定义回调方法，Map<bean 名，回调方法>。
	 */
	private final Map<String, Consumer<Object>> singletonCallbacks = new ConcurrentHashMap<>(16);

	/**
	 * Cache of early singleton objects: bean name to bean instance.
	 * 提早暴露的单例缓存映射集，Map<bean 名，bean 实例>，从 singletonFactories 中删除并同时添加进来。
	 * 其意义在于，如解决循环依赖时，会将 bean 提前暴露出去，此时，将其从实例工厂中获取，然后放到该集合中，表示提早暴露的 bean，
	 * 然后在此 bean 真正初始化时，从此集合中删除，并放到 registeredSingletons 中。
	 */
	private final Map<String, Object> earlySingletonObjects = new ConcurrentHashMap<>(16);

	/**
	 * Set of registered singletons, containing the bean names in registration order.
	 * 已注册的单例集合，即按注册顺序存放的 bean 名集合。
	 */
	private final Set<String> registeredSingletons = Collections.synchronizedSet(new LinkedHashSet<>(256));

<<<<<<< HEAD
	/**
	 * 单例锁，在注册或创建、销毁单例时，需加锁。
	 * 按工厂加锁，而不是按单例创建来加锁，是因为创建一个 bean 时，会先创建它依赖的 bean，如果不这样加锁，会有冲突的风险，
	 * 参见 {@link DefaultSingletonBeanRegistry#getSingleton(String, ObjectFactory)}。
	 */
	private final Lock singletonLock = new ReentrantLock();

	/**
	 * Names of beans that are currently in creation.
	 * 正在创建当中的 bean 的名字集合。
	 */
=======
	/** Names of beans that are currently in creation. */
>>>>>>> 7613ad5c
	private final Set<String> singletonsCurrentlyInCreation = ConcurrentHashMap.newKeySet(16);

	/**
	 * Names of beans currently excluded from in creation checks.
	 * 作 bean 是否在创建中的检查时，排除在外的 bean。
	 */
	private final Set<String> inCreationCheckExclusions = ConcurrentHashMap.newKeySet(16);

	/**
	 * Flag that indicates whether we're currently within destroySingletons.
	 * 表示我们当前是否在 destroySingleton 中。在销毁 bean 时置为 true，销毁结束时置为 false。
	 */
	private volatile boolean singletonsCurrentlyInDestruction = false;

	/**
	 * Collection of suppressed Exceptions, available for associating related causes.
	 * 被抑制的异常的集合，可用于关联相关引发原因（cause）。
	 * 每次创建单例前初始化，创建完后还原为 null，见 {@link DefaultSingletonBeanRegistry#getSingleton(String, ObjectFactory)}。
	 */
	@Nullable
	private Set<Exception> suppressedExceptions;

	/**
	 * Disposable bean instances: bean name to disposable instance.
	 * DisposableBean 实例集合，<bean 名，DisposableBean 实例>。TODO，用处
	 */
	private final Map<String, DisposableBean> disposableBeans = new LinkedHashMap<>();

	/**
	 * Map between containing bean names: bean name to Set of bean names that the bean contains.
	 * bean 名到 bean 所包含的集合的映射集，<bean 名，该 bean 名包含的 bean 名集合>
	 */
	private final Map<String, Set<String>> containedBeanMap = new ConcurrentHashMap<>(16);

	/**
	 * Map between dependent bean names: bean name to Set of dependent bean names.
	 * bean 到依赖此 bean 的集合的映射集，<bean 名，依赖此 bean 的 bean 集合>
	 */
	private final Map<String, Set<String>> dependentBeanMap = new ConcurrentHashMap<>(64);

	/**
	 * Map between depending bean names: bean name to Set of bean names for the bean's dependencies.
	 * bean 到其依赖的 bean 的集合的映射集，<bean 名，该 bean 名依赖的 bean 名集合>
	 */
	private final Map<String, Set<String>> dependenciesForBeanMap = new ConcurrentHashMap<>(64);


	@Override
	public void registerSingleton(String beanName, Object singletonObject) throws IllegalStateException {
		Assert.notNull(beanName, "Bean name must not be null");
		Assert.notNull(singletonObject, "Singleton object must not be null");
		// 加锁，无锁则睡眠，直到获得锁
		this.singletonLock.lock();
		try {
			// 添加单例到该注册表中
			addSingleton(beanName, singletonObject);
		} finally {
			this.singletonLock.unlock();
		}
	}

	/**
	 * Add the given singleton object to the singleton registry.
	 * 添加给定的单例对象到注册表中。
	 * <p>To be called for exposure of freshly registered/created singletons.
	 * 要暴露刚刚已注册/创建的单例时被调用。
	 *
	 * @param beanName        the name of the bean
	 * @param singletonObject the singleton object
	 */
	protected void addSingleton(String beanName, Object singletonObject) {
		Object oldObject = this.singletonObjects.putIfAbsent(beanName, singletonObject);
		if (oldObject != null) {
			// 重复添加则抛异常
			throw new IllegalStateException("Could not register object [" + singletonObject +
					"] under bean name '" + beanName + "': there is already object [" + oldObject + "] bound");
		}
		// 移除
		this.singletonFactories.remove(beanName);
		this.earlySingletonObjects.remove(beanName);
		// 添加
		this.registeredSingletons.add(beanName);

		Consumer<Object> callback = this.singletonCallbacks.get(beanName);
		if (callback != null) {
			// 回调方法
			callback.accept(singletonObject);
		}
	}

	/**
	 * Add the given singleton factory for building the specified singleton
	 * if necessary.
	 * 为指定 bean 添加单例工厂，如果需要的话。
	 * <p>To be called for early exposure purposes, for example, to be able to
	 * resolve circular references.
	 * 为了早期暴露出去而被调用，如为了能够解析循环引用。
	 *
	 * @param beanName         the name of the bean
	 * @param singletonFactory the factory for the singleton object
	 */
	protected void addSingletonFactory(String beanName, ObjectFactory<?> singletonFactory) {
		Assert.notNull(singletonFactory, "Singleton factory must not be null");
		// 放入工厂
		this.singletonFactories.put(beanName, singletonFactory);
		// 删除
		this.earlySingletonObjects.remove(beanName);
		// 添加
		this.registeredSingletons.add(beanName);
	}

	@Override
	public void addSingletonCallback(String beanName, Consumer<Object> singletonConsumer) {
		this.singletonCallbacks.put(beanName, singletonConsumer);
	}

	@Override
	@Nullable
	public Object getSingleton(String beanName) {
		// 允许早期引用
		return getSingleton(beanName, true);
	}

	/**
	 * Return the (raw) singleton object registered under the given name.
	 * 返回给定名注册的（原始）单例对象。
	 * <p>Checks already instantiated singletons and also allows for an early
	 * reference to a currently created singleton (resolving a circular reference).
	 * 检查已实例化的单例，且允许对当前已创建的单例的早期引用（正在解析循环引用）。
	 *
	 * @param beanName            the name of the bean to look for
	 * @param allowEarlyReference whether early references should be created or not
	 * @return the registered singleton object, or {@code null} if none found
	 */
	@Nullable
	protected Object getSingleton(String beanName, boolean allowEarlyReference) {
		// Quick check for existing instance without full singleton lock.
		// 不带锁的情况下快速检查单例 bean 是否已存在
		Object singletonObject = this.singletonObjects.get(beanName);
		if (singletonObject == null && isSingletonCurrentlyInCreation(beanName)) {
			// 检查早期单例 bean 是否已存在
			singletonObject = this.earlySingletonObjects.get(beanName);
			// 指定的单例 bean 不存在，且允许早期引用
			if (singletonObject == null && allowEarlyReference) {
				if (!this.singletonLock.tryLock()) {
					// Avoid early singleton inference outside of original creation thread.
					// 避免在原始创建线程之外进行早期单例返回
					return null;
				}
				try {
					// Consistent creation of early reference within full singleton lock.
					// 在完全单例锁中创建早期引用
					singletonObject = this.singletonObjects.get(beanName);
					if (singletonObject == null) {
						singletonObject = this.earlySingletonObjects.get(beanName);
						if (singletonObject == null) {
							// 获取对应的单例工厂
							ObjectFactory<?> singletonFactory = this.singletonFactories.get(beanName);
							if (singletonFactory != null) {
								// 从工厂中获取 bean 单例
								singletonObject = singletonFactory.getObject();
								// Singleton could have been added or removed in the meantime.
								// 将工厂从 singletonFactories 中删除，并添加到 earlySingletonObjects 中
								if (this.singletonFactories.remove(beanName) != null) {
									this.earlySingletonObjects.put(beanName, singletonObject);
								} else {
									// 如果 singletonFactories 删除失败，说明有线程创建好了单例，可直接获得
									singletonObject = this.singletonObjects.get(beanName);
								}
							}
						}
					}
				} finally {
					this.singletonLock.unlock();
				}
			}
		}
		return singletonObject;
	}

	/**
	 * Return the (raw) singleton object registered under the given name,
	 * creating and registering a new one if none registered yet.
	 * 返回与给定名对应的已注册的原生单例，没有则创建并注册一个新的。
	 *
	 * @param beanName         the name of the bean
	 * @param singletonFactory the ObjectFactory to lazily create the singleton
	 *                         with, if necessary
	 * @return the registered singleton object
	 */
	@SuppressWarnings("NullAway")
	public Object getSingleton(String beanName, ObjectFactory<?> singletonFactory) {
		Assert.notNull(beanName, "Bean name must not be null");

		// 是否可持有锁，默认返回 null，即 acquireLock 为 true，可获取锁
		Boolean lockFlag = isCurrentThreadAllowedToHoldSingletonLock();
		boolean acquireLock = !Boolean.FALSE.equals(lockFlag);
		// 是否获得了锁，获取不加锁，因为 singletonObjects 是个 ConcurrentHashMap，创建需要加锁
		boolean locked = (acquireLock && this.singletonLock.tryLock());
		try {
			// 获取到则直接返回
			Object singletonObject = this.singletonObjects.get(beanName);
			// 获取不到则创建
			if (singletonObject == null) {
				if (acquireLock && !locked) {
					if (Boolean.TRUE.equals(lockFlag)) {
						// Another thread is busy in a singleton factory callback, potentially blocked.
						// Fallback as of 6.2: process given singleton bean outside of singleton lock.
						// Thread-safe exposure is still guaranteed, there is just a risk of collisions
						// when triggering creation of other beans as dependencies of the current bean.
						// 另一个线程在单例工厂回调中，处于繁忙状态，可能被锁住了。
						// 从 6.2 开始的回退：在单例锁之外处理给定的单例 bean。线程安全的暴露仍然是得到了保证的，只是在
						// 触发当前 bean 所依赖的 bean 的创建时，会存在冲突的风险。
						if (logger.isInfoEnabled()) {
							logger.info("Creating singleton bean '" + beanName + "' in thread \"" +
									Thread.currentThread().getName() + "\" while other thread holds " +
									"singleton lock for other beans " + this.singletonsCurrentlyInCreation);
						}
					} else {
						// No specific locking indication (outside a coordinated bootstrap) and
						// singleton lock currently held by some other creation method -> wait.
						// 如果没锁上（在协调的引导线程之外），该单例锁被其他创建线程持有 -> 等待。
						this.singletonLock.lock();
						locked = true;
						// Singleton object might have possibly appeared in the meantime.
						// 等待期间，可能单例实例已经创建好了，这里重新获取一下。
						singletonObject = this.singletonObjects.get(beanName);
						if (singletonObject != null) {
							return singletonObject;
						}
					}
				}

				if (this.singletonsCurrentlyInDestruction) {
					// 如果是在单例销毁期间，则抛出 BeanCreationNotAllowedException 异常
					throw new BeanCreationNotAllowedException(beanName,
							"Singleton bean creation not allowed while singletons of this factory are in destruction " +
									"(Do not request a bean from a BeanFactory in a destroy method implementation!)");
				}
				if (logger.isDebugEnabled()) {
					logger.debug("Creating shared instance of singleton bean '" + beanName + "'");
				}
				// 单例创建之前的回调处理
				beforeSingletonCreation(beanName);
				boolean newSingleton = false;
				boolean recordSuppressedExceptions = (locked && this.suppressedExceptions == null);
				if (recordSuppressedExceptions) {
					// 初始化被抑制的异常集合
					this.suppressedExceptions = new LinkedHashSet<>();
				}
				try {
					// 从工厂获取单例对象
					singletonObject = singletonFactory.getObject();
					// 如果是从工厂获取的，标记为是一个新的单例
					newSingleton = true;
				} catch (IllegalStateException ex) {
					// Has the singleton object implicitly appeared in the meantime ->
					// if yes, proceed with it since the exception indicates that state.
					// 此时是否已经出现了一个单例对象 -> 如果是，继续处理它，因为异常指示该状态。
					singletonObject = this.singletonObjects.get(beanName);
					if (singletonObject == null) {
						// 如果不是由于在同一时间其他线程生成了该单例，则向外抛出异常
						throw ex;
					}
				} catch (BeanCreationException ex) {
					if (recordSuppressedExceptions) {
						for (Exception suppressedException : this.suppressedExceptions) {
							// TODO 为什么是对每个抑制异常都添加？
							ex.addRelatedCause(suppressedException);
						}
					}
					// 向外抛出异常
					throw ex;
				} finally {
					if (recordSuppressedExceptions) {
						// 复原，说明 suppressedExceptions 是对每次生成一个单例的抑制异常
						this.suppressedExceptions = null;
					}
					// 单例创建后的回调处理
					afterSingletonCreation(beanName);
				}
				if (newSingleton) {
					// 如果是一个新的单例，则添加对象到注册表中
					addSingleton(beanName, singletonObject);
				}
			}
			return singletonObject;
		} finally {
			if (locked) {
				// 解锁
				this.singletonLock.unlock();
			}
		}
	}

	/**
	 * Determine whether the current thread is allowed to hold the singleton lock.
	 * 判断当前线程是否允许持有单例锁。
	 * <p>By default, any thread may acquire and hold the singleton lock, except
	 * background threads from {@link DefaultListableBeanFactory#setBootstrapExecutor}.
	 * 默认地，任何线程都可以获取并持有单例锁，除了来自 DefaultListableBeanFactory#setBootstrapExecutor 的后台线程。
	 *
	 * @return {@code false} if the current thread is explicitly not allowed to hold
	 * the lock, {@code true} if it is explicitly allowed to hold the lock but also
	 * accepts lenient fallback behavior, or {@code null} if there is no specific
	 * indication (traditional behavior: always holding a full lock)
	 * @since 6.2
	 */
	@Nullable
	protected Boolean isCurrentThreadAllowedToHoldSingletonLock() {
		return null;
	}

	/**
	 * Register an exception that happened to get suppressed during the creation of a
	 * singleton bean instance, for example, a temporary circular reference resolution problem.
	 * 注册在创建单例 bean 实例期间产生的被抑制的异常，例如，临时循环引用解析问题。
	 * <p>The default implementation preserves any given exception in this registry's
	 * collection of suppressed exceptions, up to a limit of 100 exceptions, adding
	 * them as related causes to an eventual top-level {@link BeanCreationException}.
	 * 默认实现在此注册表的抑制异常集合中保留任何给定的异常，最多保留 100 个异常，将它们作为相关原因添加到最终的顶级 BeanCreationException 中。
	 *
	 * @param ex the Exception to register
	 * @see BeanCreationException#getRelatedCauses()
	 */
	protected void onSuppressedException(Exception ex) {
		if (this.suppressedExceptions != null && this.suppressedExceptions.size() < SUPPRESSED_EXCEPTIONS_LIMIT) {
			this.suppressedExceptions.add(ex);
		}
	}

	/**
	 * Remove the bean with the given name from the singleton registry, either on
	 * regular destruction or on cleanup after early exposure when creation failed.
	 * 从单例注册表中删除指定 bean，无论是常规销毁，还是清空创建失败时提前暴露的 bean。
	 *
	 * @param beanName the name of the bean
	 */
	protected void removeSingleton(String beanName) {
		this.singletonObjects.remove(beanName);
		this.singletonFactories.remove(beanName);
		this.earlySingletonObjects.remove(beanName);
		this.registeredSingletons.remove(beanName);
	}

	@Override
	public boolean containsSingleton(String beanName) {
		return this.singletonObjects.containsKey(beanName);
	}

	@Override
	public String[] getSingletonNames() {
		return StringUtils.toStringArray(this.registeredSingletons);
	}

	@Override
	public int getSingletonCount() {
		return this.registeredSingletons.size();
	}


	public void setCurrentlyInCreation(String beanName, boolean inCreation) {
		Assert.notNull(beanName, "Bean name must not be null");
		if (!inCreation) {
			this.inCreationCheckExclusions.add(beanName);
		} else {
			this.inCreationCheckExclusions.remove(beanName);
		}
	}

	public boolean isCurrentlyInCreation(String beanName) {
		Assert.notNull(beanName, "Bean name must not be null");
		return (!this.inCreationCheckExclusions.contains(beanName) && isActuallyInCreation(beanName));
	}

	protected boolean isActuallyInCreation(String beanName) {
		return isSingletonCurrentlyInCreation(beanName);
	}

	/**
	 * Return whether the specified singleton bean is currently in creation
	 * (within the entire factory).
	 * 判断指定的单例是否正在创建当中（在整个工厂内）。
	 *
	 * @param beanName the name of the bean
	 */
	public boolean isSingletonCurrentlyInCreation(@Nullable String beanName) {
		return this.singletonsCurrentlyInCreation.contains(beanName);
	}

	/**
	 * Callback before singleton creation.
	 * 单例创建之前的回调方法。
	 * <p>The default implementation register the singleton as currently in creation.
	 * 默认实现为将该 bean 名标记为正在创建中（放入 singletonsCurrentlyInCreation 集合）。
	 *
	 * @param beanName the name of the singleton about to be created
	 * @see #isSingletonCurrentlyInCreation
	 */
	protected void beforeSingletonCreation(String beanName) {
		// 不在创建当中（inCreationCheckExclusions），且在创建当中（singletonsCurrentlyInCreation）的 bean
		if (!this.inCreationCheckExclusions.contains(beanName) && !this.singletonsCurrentlyInCreation.add(beanName)) {
			// 并发创建异常
			throw new BeanCurrentlyInCreationException(beanName);
		}
	}

	/**
	 * Callback after singleton creation.
	 * 单例创建后的回调。
	 * <p>The default implementation marks the singleton as not in creation anymore.
	 * 默认实现为去除其在创建中的标记（从 singletonsCurrentlyInCreation 移除）。
	 *
	 * @param beanName the name of the singleton that has been created
	 * @see #isSingletonCurrentlyInCreation
	 */
	protected void afterSingletonCreation(String beanName) {
		if (!this.inCreationCheckExclusions.contains(beanName) && !this.singletonsCurrentlyInCreation.remove(beanName)) {
			// 非法状态异常，说明 bean 当前并不在创建中
			throw new IllegalStateException("Singleton '" + beanName + "' isn't currently in creation");
		}
	}


	/**
	 * Add the given bean to the list of disposable beans in this registry.
	 * 向注册表中添加给定的 Disposable bean.
	 * <p>Disposable beans usually correspond to registered singletons,
	 * matching the bean name but potentially being a different instance
	 * (for example, a DisposableBean adapter for a singleton that does not
	 * naturally implement Spring's DisposableBean interface).
	 * Disposable bean 通常与已注册的 bean 对应，名字一样但非同一实例（如，一个 DisposableBean 与一个不是正常实现自 Spring 的
	 * DisposableBean 接口的单例的 DisposableBean 适配器）。
	 *
	 * @param beanName the name of the bean
	 * @param bean     the bean instance
	 */
	public void registerDisposableBean(String beanName, DisposableBean bean) {
		synchronized (this.disposableBeans) {
			this.disposableBeans.put(beanName, bean);
		}
	}

	/**
	 * Register a containment relationship between two beans,
	 * for example, between an inner bean and its containing outer bean.
	 * 注册两个 bean 之间的包含关系，例如，内部 bean 与其包含的外部 bean 之间的包含关系。
	 * <p>Also registers the containing bean as dependent on the contained bean
	 * in terms of destruction order.
	 * 此外，会将 inner bean 注册到依赖 outer bean 的依赖中，作为销毁顺序依据。
	 *
	 * @param containedBeanName  the name of the contained (inner) bean
	 * @param containingBeanName the name of the containing (outer) bean
	 * @see #registerDependentBean
	 */
	public void registerContainedBean(String containedBeanName, String containingBeanName) {
		synchronized (this.containedBeanMap) {
			Set<String> containedBeans =
					this.containedBeanMap.computeIfAbsent(containingBeanName, k -> new LinkedHashSet<>(8));
			// 注册失败，则直接返回，不抛异常
			if (!containedBeans.add(containedBeanName)) {
				return;
			}
		}
		// 注册依赖关系，作为销毁顺序依据
		registerDependentBean(containedBeanName, containingBeanName);
	}

	/**
	 * Register a dependent bean for the given bean,
	 * to be destroyed before the given bean is destroyed.
	 * 注册依赖关系，即 beanName 依赖的 bean，依赖 bean 要在给定 bean 销毁前被销毁。
	 *
	 * @param beanName          the name of the bean
	 * @param dependentBeanName the name of the dependent bean
	 */
	public void registerDependentBean(String beanName, String dependentBeanName) {
		String canonicalName = canonicalName(beanName);

		synchronized (this.dependentBeanMap) {
			// 注册依赖关系
			Set<String> dependentBeans =
					this.dependentBeanMap.computeIfAbsent(canonicalName, k -> new LinkedHashSet<>(8));
			if (!dependentBeans.add(dependentBeanName)) {
				return;
			}
		}

		synchronized (this.dependenciesForBeanMap) {
			// 注册被依赖关系
			Set<String> dependenciesForBean =
					this.dependenciesForBeanMap.computeIfAbsent(dependentBeanName, k -> new LinkedHashSet<>(8));
			dependenciesForBean.add(canonicalName);
		}
	}

	/**
	 * Determine whether the specified dependent bean has been registered as
	 * dependent on the given bean or on any of its transitive dependencies.
	 * 判断指定的依赖 Bean 是否依赖于给定的 Bean 或其任何传递依赖项，即 dependentBeanName 是否依赖于 beanName。
	 *
	 * @param beanName          the name of the bean to check
	 * @param dependentBeanName the name of the dependent bean
	 * @since 4.0
	 */
	protected boolean isDependent(String beanName, String dependentBeanName) {
		// 加同步锁
		synchronized (this.dependentBeanMap) {
			return isDependent(beanName, dependentBeanName, null);
		}
	}

	private boolean isDependent(String beanName, String dependentBeanName, @Nullable Set<String> alreadySeen) {
		if (alreadySeen != null && alreadySeen.contains(beanName)) {
			return false;
		}
		String canonicalName = canonicalName(beanName);
		// 拿到依赖 beanName 的 bean 集合
		Set<String> dependentBeans = this.dependentBeanMap.get(canonicalName);
		if (dependentBeans == null || dependentBeans.isEmpty()) {
			return false;
		}
		if (dependentBeans.contains(dependentBeanName)) {
			// 包含 dependentBeanName 则返回 true
			return true;
		}
		if (alreadySeen == null) {
			alreadySeen = new HashSet<>();
		}
		alreadySeen.add(beanName);
		for (String transitiveDependency : dependentBeans) {
			// 依赖 bean 的链式检查，即依赖此 bean 的 bean 列表中的每个 transitiveDependency，
			// 是否依赖 transitiveDependency 的 bean 中包含 dependentBeanName
			if (isDependent(transitiveDependency, dependentBeanName, alreadySeen)) {
				return true;
			}
		}
		return false;
	}

	/**
	 * Determine whether a dependent bean has been registered for the given name.
	 * 判断是否有 bean 依赖指定的 bean。
	 *
	 * @param beanName the name of the bean to check
	 */
	protected boolean hasDependentBean(String beanName) {
		return this.dependentBeanMap.containsKey(beanName);
	}

	/**
	 * Return the names of all beans which depend on the specified bean, if any.
	 * 返回依赖此 bean 的 bean 列表，如果有的话。
	 *
	 * @param beanName the name of the bean
	 * @return the array of dependent bean names, or an empty array if none
	 */
	public String[] getDependentBeans(String beanName) {
		Set<String> dependentBeans = this.dependentBeanMap.get(beanName);
		if (dependentBeans == null) {
			return new String[0];
		}
		// 加锁，返回一个副本
		synchronized (this.dependentBeanMap) {
			return StringUtils.toStringArray(dependentBeans);
		}
	}

	/**
	 * Return the names of all beans that the specified bean depends on, if any.
	 * 返回指定 bean 依赖的 bean 列表，如果有的话。
	 *
	 * @param beanName the name of the bean
	 * @return the array of names of beans which the bean depends on,
	 * or an empty array if none
	 */
	public String[] getDependenciesForBean(String beanName) {
		Set<String> dependenciesForBean = this.dependenciesForBeanMap.get(beanName);
		if (dependenciesForBean == null) {
			return new String[0];
		}
		// 加锁，返回一个副本
		synchronized (this.dependenciesForBeanMap) {
			return StringUtils.toStringArray(dependenciesForBean);
		}
	}

	public void destroySingletons() {
		if (logger.isTraceEnabled()) {
			logger.trace("Destroying singletons in " + this);
		}
		// 修改状态，说明处于单例销毁过程
		this.singletonsCurrentlyInDestruction = true;

		String[] disposableBeanNames;
		synchronized (this.disposableBeans) {
			// 加锁获取一次性单例列表
			disposableBeanNames = StringUtils.toStringArray(this.disposableBeans.keySet());
		}
		for (int i = disposableBeanNames.length - 1; i >= 0; i--) {
			// 销毁
			destroySingleton(disposableBeanNames[i]);
		}

		// 清空相关集合
		this.containedBeanMap.clear();
		this.dependentBeanMap.clear();
		this.dependenciesForBeanMap.clear();

		// 加单例锁
		this.singletonLock.lock();
		try {
			// 删除单例缓存
			clearSingletonCache();
		} finally {
			// 解锁
			this.singletonLock.unlock();
		}
	}

	/**
	 * Clear all cached singleton instances in this registry.
	 * 清除注册表中所有缓存的单例实例。
	 *
	 * @since 4.3.15
	 */
	protected void clearSingletonCache() {
		// 清空单例相关集合
		this.singletonObjects.clear();
		this.singletonFactories.clear();
		this.earlySingletonObjects.clear();
		this.registeredSingletons.clear();
		// 删除完成，标记为已不在销毁过程当中
		this.singletonsCurrentlyInDestruction = false;
	}

	/**
	 * Destroy the given bean. Delegates to {@code destroyBean}
	 * if a corresponding disposable bean instance is found.
	 * 销毁指定 bean，如果发现此 bean 有一个对应的 disposable bean 则代理到 destroyBean 方法。
	 *
	 * @param beanName the name of the bean
	 * @see #destroyBean
	 */
	public void destroySingleton(String beanName) {
		// Destroy the corresponding DisposableBean instance.
		// This also triggers the destruction of dependent beans.
		// 销毁对应的 DisposableBean 实例。这也会触发依赖该 bean 的那些 bean 的销毁
		DisposableBean disposableBean;
		synchronized (this.disposableBeans) {
			disposableBean = this.disposableBeans.remove(beanName);
		}
		destroyBean(beanName, disposableBean);

		// destroySingletons() removes all singleton instances at the end,
		// leniently tolerating late retrieval during the shutdown phase.
		// 最后 destroySingletons()（即销毁所有单例） 会删除所有单例实例，容忍关闭阶段的延迟检索。即在此不做任何事
		// 如果不是在单例销毁期间，则删除指定 bean
		if (!this.singletonsCurrentlyInDestruction) {
			// For an individual destruction, remove the registered instance now.
			// As of 6.2, this happens after the current bean's destruction step,
			// allowing for late bean retrieval by on-demand suppliers etc.
			// 对于单个销毁，请立即删除已注册的实例。从 6.2 开始，这发生在当前 bean 的销毁步骤之后，允许按需的 supplier 进行延迟 bean 检索等。
			this.singletonLock.lock();
			try {
				// 从单例注册表中删除指定 bean
				removeSingleton(beanName);
			} finally {
				this.singletonLock.unlock();
			}
		}
	}

	/**
	 * Destroy the given bean. Must destroy beans that depend on the given
	 * bean before the bean itself. Should not throw any exceptions.
	 * 销毁给定的 bean。必须先销毁依赖此 bean 的 bean，再销毁当前 bean 本身。不应该抛出异常。
	 *
	 * @param beanName the name of the bean
	 * @param bean     the bean instance to destroy
	 */
	protected void destroyBean(String beanName, @Nullable DisposableBean bean) {
		// Trigger destruction of dependent beans first...
		// 触发依赖此 bean 的 bean 列表的销毁
		Set<String> dependentBeanNames;
		synchronized (this.dependentBeanMap) {
			// Within full synchronization in order to guarantee a disconnected Set
			// 在完全同步范围内，以保证 Set 断开连接（仅同步获取 Set 的操作，删除操作不在同步范围内）
			dependentBeanNames = this.dependentBeanMap.remove(beanName);
		}
		if (dependentBeanNames != null) {
			if (logger.isTraceEnabled()) {
				logger.trace("Retrieved dependent beans for bean '" + beanName + "': " + dependentBeanNames);
			}
			for (String dependentBeanName : dependentBeanNames) {
				// 销毁
				destroySingleton(dependentBeanName);
			}
		}

		// Actually destroy the bean now...
		if (bean != null) {
			try {
				// 实际销毁给定的 bean（如果是一个 FactoryBean，则销毁方法其实是被代理给了 DisposableBean 接口的实现）
				bean.destroy();
			} catch (Throwable ex) {
				if (logger.isWarnEnabled()) {
					logger.warn("Destruction of bean with name '" + beanName + "' threw an exception", ex);
				}
			}
		}

		// Trigger destruction of contained beans...
		// 触发其包含的 bean 集合的销毁
		Set<String> containedBeans;
		synchronized (this.containedBeanMap) {
			// Within full synchronization in order to guarantee a disconnected Set
			// 在完全同步范围内，以保证 Set 断开连接（仅同步获取 Set 的操作，删除操作不在同步范围内）
			containedBeans = this.containedBeanMap.remove(beanName);
		}
		if (containedBeans != null) {
			for (String containedBeanName : containedBeans) {
				// 销毁
				destroySingleton(containedBeanName);
			}
		}

		// Remove destroyed bean from other beans' dependencies.
		// 删除依赖此 bean 的 bean 集合
		synchronized (this.dependentBeanMap) {
			for (Iterator<Map.Entry<String, Set<String>>> it = this.dependentBeanMap.entrySet().iterator(); it.hasNext(); ) {
				Map.Entry<String, Set<String>> entry = it.next();
				Set<String> dependenciesToClean = entry.getValue();
				dependenciesToClean.remove(beanName);
				if (dependenciesToClean.isEmpty()) {
					it.remove();
				}
			}
		}

		// Remove destroyed bean's prepared dependency information.
		// 删除此 bean 依赖的 bean 集合
		this.dependenciesForBeanMap.remove(beanName);
	}

	@Deprecated(since = "6.2")
	@Override
	public final Object getSingletonMutex() {
		return new Object();
	}

}<|MERGE_RESOLUTION|>--- conflicted
+++ resolved
@@ -75,18 +75,18 @@
 	 */
 	private static final int SUPPRESSED_EXCEPTIONS_LIMIT = 100;
 
-<<<<<<< HEAD
+
+	/**
+	 * 单例锁，在注册或创建、销毁单例时，需加锁。
+	 * 按工厂加锁，而不是按单例创建来加锁，是因为创建一个 bean 时，会先创建它依赖的 bean，如果不这样加锁，会有冲突的风险，
+	 * 参见 {@link DefaultSingletonBeanRegistry#getSingleton(String, ObjectFactory)}。
+	 */
+	final Lock singletonLock = new ReentrantLock();
+
 	/**
 	 * Cache of singleton objects: bean name to bean instance.
 	 * 单例缓存映射集，Map<bean 名，bean 实例>
 	 */
-=======
-
-	/** Common lock for singleton creation. */
-	final Lock singletonLock = new ReentrantLock();
-
-	/** Cache of singleton objects: bean name to bean instance. */
->>>>>>> 7613ad5c
 	private final Map<String, Object> singletonObjects = new ConcurrentHashMap<>(256);
 
 	/**
@@ -115,21 +115,10 @@
 	 */
 	private final Set<String> registeredSingletons = Collections.synchronizedSet(new LinkedHashSet<>(256));
 
-<<<<<<< HEAD
-	/**
-	 * 单例锁，在注册或创建、销毁单例时，需加锁。
-	 * 按工厂加锁，而不是按单例创建来加锁，是因为创建一个 bean 时，会先创建它依赖的 bean，如果不这样加锁，会有冲突的风险，
-	 * 参见 {@link DefaultSingletonBeanRegistry#getSingleton(String, ObjectFactory)}。
-	 */
-	private final Lock singletonLock = new ReentrantLock();
-
 	/**
 	 * Names of beans that are currently in creation.
 	 * 正在创建当中的 bean 的名字集合。
 	 */
-=======
-	/** Names of beans that are currently in creation. */
->>>>>>> 7613ad5c
 	private final Set<String> singletonsCurrentlyInCreation = ConcurrentHashMap.newKeySet(16);
 
 	/**
