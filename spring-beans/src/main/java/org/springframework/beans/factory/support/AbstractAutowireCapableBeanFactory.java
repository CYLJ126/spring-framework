/*
 * Copyright 2002-2024 the original author or authors.
 *
 * Licensed under the Apache License, Version 2.0 (the "License");
 * you may not use this file except in compliance with the License.
 * You may obtain a copy of the License at
 *
 *      https://www.apache.org/licenses/LICENSE-2.0
 *
 * Unless required by applicable law or agreed to in writing, software
 * distributed under the License is distributed on an "AS IS" BASIS,
 * WITHOUT WARRANTIES OR CONDITIONS OF ANY KIND, either express or implied.
 * See the License for the specific language governing permissions and
 * limitations under the License.
 */

package org.springframework.beans.factory.support;

import org.apache.commons.logging.Log;
import org.springframework.beans.*;
import org.springframework.beans.factory.*;
import org.springframework.beans.factory.config.*;
import org.springframework.core.*;
import org.springframework.lang.Nullable;
import org.springframework.util.*;
import org.springframework.util.ReflectionUtils.MethodCallback;
import org.springframework.util.function.ThrowingSupplier;

import java.beans.PropertyDescriptor;
import java.lang.reflect.Constructor;
import java.lang.reflect.InvocationTargetException;
import java.lang.reflect.Method;
import java.lang.reflect.Modifier;
import java.util.*;
import java.util.concurrent.ConcurrentHashMap;
import java.util.concurrent.ConcurrentMap;
import java.util.function.Supplier;

/**
 * Abstract bean factory superclass that implements default bean creation,
 * with the full capabilities specified by the {@link RootBeanDefinition} class.
 * Implements the {@link org.springframework.beans.factory.config.AutowireCapableBeanFactory}
 * interface in addition to AbstractBeanFactory's {@link #createBean} method.
 * bean 工厂的抽象超类，实现了默认的 bean 创建，具有 RootBeanDefinition 类指定的全部功能。
 * 实现了 AutowireCapableBeanFactory 接口，及 AbstractBeanFactory 的 createBean() 方法。
 *
 * <p>Provides bean creation (with constructor resolution), property population,
 * wiring (including autowiring), and initialization. Handles runtime bean
 * references, resolves managed collections, calls initialization methods, etc.
 * Supports autowiring constructors, properties by name, and properties by type.
 * 提供 bean 创建（使用构造函数解析）、属性填充、注入（包括自动注入）和初始化。处理运行时 bean 引用、
 * 解析管理的集合、调用初始化方法等。支持自动装配构造函数、按名称注入属性和按类型注入属性。
 *
 * <p>The main template method to be implemented by subclasses is
 * {@link #resolveDependency(DependencyDescriptor, String, Set, TypeConverter)}, used for
 * autowiring. In case of a {@link org.springframework.beans.factory.ListableBeanFactory}
 * which is capable of searching its bean definitions, matching beans will typically be
 * implemented through such a search. Otherwise, simplified matching can be implemented.
 * 需要被子类实现的主要模板方法是 resolveDependency(DependencyDescriptor, String, Set, TypeConverter)，
 * 用于自动注入。如果 ListableBeanFactory 能够搜索其 bean 定义，则匹配的 bean 通常将通过这样的搜索来实现。
 * 否则，可以实现简化匹配。
 *
 * <p>Note that this class does <i>not</i> assume or implement bean definition
 * registry capabilities. See {@link DefaultListableBeanFactory} for an implementation
 * of the {@link org.springframework.beans.factory.ListableBeanFactory} and
 * {@link BeanDefinitionRegistry} interfaces, which represent the API and SPI
 * view of such a factory, respectively.
 * 此类不假定或实现 bean 定义的注册表功能。有关 ListableBeanFactory 和 BeanDefinitionRegistry 接口的实现，
 * 参见 DefaultListableBeanFactory，它们分别表示此类工厂的 API 和 SPI 视图。
 *
 * @author Rod Johnson
 * @author Juergen Hoeller
 * @author Rob Harrop
 * @author Mark Fisher
 * @author Costin Leau
 * @author Chris Beams
 * @author Sam Brannen
 * @author Phillip Webb
 * @see RootBeanDefinition
 * @see DefaultListableBeanFactory
 * @see BeanDefinitionRegistry
 * @since 13.02.2004
 */
public abstract class AbstractAutowireCapableBeanFactory extends AbstractBeanFactory
		implements AutowireCapableBeanFactory {

	/**
	 * Strategy for creating bean instances.
	 * 创建 bean 实例的策略。
	 */
	private InstantiationStrategy instantiationStrategy;

	/**
	 * Resolver strategy for method parameter names.
	 * 方法参数名解析器（策略）。
	 */
	@Nullable
	private ParameterNameDiscoverer parameterNameDiscoverer = new DefaultParameterNameDiscoverer();

	/**
	 * Whether to automatically try to resolve circular references between beans.
	 * 是否自动尝试解决 bean 之间的循环引用问题，默认为 true。
	 */
	private boolean allowCircularReferences = true;

	/**
	 * Whether to resort to injecting a raw bean instance in case of circular reference,
	 * even if the injected bean eventually got wrapped.
	 * 在循环引用时，是否对原生 bean 实例的注入重新排序，即使注入的 bean 最终被包装了，默认为 false。
	 * TODO 用处
	 */
	private boolean allowRawInjectionDespiteWrapping = false;

	/**
	 * Dependency types to ignore on dependency check and autowire, as Set of
	 * Class objects: for example, String. Default is none.
	 * 在依赖检查和自动装配时忽略的依赖类型的集合：如 String。默认为空。
	 */
	private final Set<Class<?>> ignoredDependencyTypes = new HashSet<>();

	/**
	 * Dependency interfaces to ignore on dependency check and autowire, as Set of
	 * Class objects. By default, only the BeanFactory interface is ignored.
	 * 在依赖检查和自动注入时需要忽略的依赖接口类型的集合，默认情况下，只有 BeanFactory 接口会被忽略。
	 */
	private final Set<Class<?>> ignoredDependencyInterfaces = new HashSet<>();

	/**
	 * The name of the currently created bean, for implicit dependency registration
	 * on getBean etc invocations triggered from a user-specified Supplier callback.
	 * 当前正在创建的 bean 的名字，用于在 getBean() 等方法调用时进行隐式依赖关系注册，其从一个用户指定的 Supplier 回调中触发，
	 */
	private final NamedThreadLocal<String> currentlyCreatedBean = new NamedThreadLocal<>("Currently created bean");

	/**
	 * Cache of unfinished FactoryBean instances: FactoryBean name to BeanWrapper.
	 * 未结束的 FactoryBean 的缓存：Map<FactoryBean 名字，BeanWrapper 对象>。
	 *     TODO 作用
	 */
	private final ConcurrentMap<String, BeanWrapper> factoryBeanInstanceCache = new ConcurrentHashMap<>();

	/**
	 * Cache of candidate factory methods per factory class.
	 * 每个工厂类的候选工厂方法的缓存，Map<工厂类型，方法列表>。
	 */
	private final ConcurrentMap<Class<?>, Method[]> factoryMethodCandidateCache = new ConcurrentHashMap<>();

	/**
	 * Cache of filtered PropertyDescriptors: bean Class to PropertyDescriptor array.
	 * 已过滤的属性描述对象 PropertyDescriptor 的缓存，Map<bean 类型，PropertyDescriptor列表>。
	 */
	private final ConcurrentMap<Class<?>, PropertyDescriptor[]> filteredPropertyDescriptorsCache =
			new ConcurrentHashMap<>();


	/**
	 * Create a new AbstractAutowireCapableBeanFactory.
	 * 无参构造方法。
	 */
	public AbstractAutowireCapableBeanFactory() {
		// 调用父类无参构造方法（实现与父类匹配的构造方法）
		super();
		// 忽略依赖的接口：BeanNameAware、BeanFactoryAware、BeanClassLoaderAware
		ignoreDependencyInterface(BeanNameAware.class);
		ignoreDependencyInterface(BeanFactoryAware.class);
		ignoreDependencyInterface(BeanClassLoaderAware.class);
		// 创建 bean 实例的默认策略：CglibSubclassingInstantiationStrategy
		this.instantiationStrategy = new CglibSubclassingInstantiationStrategy();
	}

	/**
	 * Create a new AbstractAutowireCapableBeanFactory with the given parent.
	 * 使用给定父工厂创建一个 AbstractAutowireCapableBeanFactory。
	 *
	 * @param parentBeanFactory parent bean factory, or {@code null} if none
	 */
	public AbstractAutowireCapableBeanFactory(@Nullable BeanFactory parentBeanFactory) {
		// 调用自己的无参构造方法
		this();
		// 设置父工厂
		setParentBeanFactory(parentBeanFactory);
	}


	/**
	 * Set the instantiation strategy to use for creating bean instances.
	 * Default is CglibSubclassingInstantiationStrategy.
	 * 设置创建 bean 实例的实例化策略。默认是 CglibSubclassingInstantiationStrategy。
	 *
	 * @see CglibSubclassingInstantiationStrategy
	 */
	public void setInstantiationStrategy(InstantiationStrategy instantiationStrategy) {
		this.instantiationStrategy = instantiationStrategy;
	}

	/**
	 * Return the instantiation strategy to use for creating bean instances.
	 * 返回创建 bean 实例的实例化策略。
	 */
	public InstantiationStrategy getInstantiationStrategy() {
		return this.instantiationStrategy;
	}

	/**
	 * Set the ParameterNameDiscoverer to use for resolving method parameter
	 * names if needed (for example, for constructor names).
	 * 设置用于解析方法参数名的 ParameterNameDiscoverer，如果需要的话（如解析构造器名）。
	 * <p>Default is a {@link DefaultParameterNameDiscoverer}.
	 */
	public void setParameterNameDiscoverer(@Nullable ParameterNameDiscoverer parameterNameDiscoverer) {
		this.parameterNameDiscoverer = parameterNameDiscoverer;
	}

	/**
	 * Return the ParameterNameDiscoverer to use for resolving method parameter
	 * names if needed.
	 * 返回用于解析方法参数名的 ParameterNameDiscoverer，如果需要的话。
	 */
	@Nullable
	public ParameterNameDiscoverer getParameterNameDiscoverer() {
		return this.parameterNameDiscoverer;
	}

	/**
	 * Set whether to allow circular references between beans - and automatically
	 * try to resolve them.
	 * 设置是否允许 bean 之间的循环引用 - 并自动解决循环依赖。
	 * <p>Note that circular reference resolution means that one of the involved beans
	 * will receive a reference to another bean that is not fully initialized yet.
	 * This can lead to subtle and not-so-subtle side effects on initialization;
	 * it does work fine for many scenarios, though.
	 * 注意，循环引用解析意味着所涉及的 bean 之一将接收到对另一个尚未完全初始化的 bean 的引用。
	 * 这可能会导致对初始化产生细微和不那么细微的副作用；不过，它确实在许多情况下都能正常工作。
	 * <p>Default is "true". Turn this off to throw an exception when encountering
	 * a circular reference, disallowing them completely.
	 * 默认值为 “true”。关闭此选项可在遇到循环引用时引发异常，从而完全禁止循环引用。
	 * <p><b>NOTE:</b> It is generally recommended to not rely on circular references
	 * between your beans. Refactor your application logic to have the two beans
	 * involved delegate to a third bean that encapsulates their common logic.
	 * 注意：通常建议不要依赖 bean 之间的循环引用。重构应用程序逻辑，使涉及的两个 bean 委托给封装其公共逻辑的第三个 bean。
	 */
	public void setAllowCircularReferences(boolean allowCircularReferences) {
		this.allowCircularReferences = allowCircularReferences;
	}

	/**
	 * Return whether to allow circular references between beans.
	 * 返回是否允许在 bean 之间进行循环引用。
	 *
	 * @see #setAllowCircularReferences
	 * @since 5.3.10
	 */
	public boolean isAllowCircularReferences() {
		return this.allowCircularReferences;
	}

	/**
	 * Set whether to allow the raw injection of a bean instance into some other
	 * bean's property, despite the injected bean eventually getting wrapped
	 * (for example, through AOP auto-proxying).
	 * 设置是否允许将 bean 实例原生注入到其他 bean 的属性中，尽管注入的 bean 最终会被包装（例如，通过 AOP 自动代理）。
	 * <p>This will only be used as a last resort in case of a circular reference
	 * that cannot be resolved otherwise: essentially, preferring a raw instance
	 * getting injected over a failure of the entire bean wiring process.
	 * 这只会在循环引用无法通过其他方式解决的情况下用作最后的手段：本质上，宁愿注入原始实例，而不是整个 bean 装配过程的失败。
	 * <p>Default is "false", as of Spring 2.0. Turn this on to allow for non-wrapped
	 * raw beans injected into some of your references, which was Spring 1.2's
	 * (arguably unclean) default behavior.
	 * 默认值为 “false”，从 Spring 2.0 开始。开启此选项会允许将未包装的原生 bean 注入到你的某些引用中，这是 Spring 1.2（可以说是不干净的）默认行为。
	 * <p><b>NOTE:</b> It is generally recommended to not rely on circular references
	 * between your beans, in particular with auto-proxying involved.
	 * 注意：通常建议不要依赖 bean 之间的循环引用，尤其是在涉及自动代理的情况下。
	 *
	 * @see #setAllowCircularReferences
	 */
	public void setAllowRawInjectionDespiteWrapping(boolean allowRawInjectionDespiteWrapping) {
		this.allowRawInjectionDespiteWrapping = allowRawInjectionDespiteWrapping;
	}

	/**
	 * Return whether to allow the raw injection of a bean instance.
	 * 返回是否允许 Bean 实例的原始注入。
	 *
	 * @see #setAllowRawInjectionDespiteWrapping
	 * @since 5.3.10
	 */
	public boolean isAllowRawInjectionDespiteWrapping() {
		return this.allowRawInjectionDespiteWrapping;
	}

	/**
	 * Ignore the given dependency type for autowiring:
	 * for example, String. Default is none.
	 * 设置自动装配时要忽略的依赖类型：例如 String。默认值为 none。
	 */
	public void ignoreDependencyType(Class<?> type) {
		this.ignoredDependencyTypes.add(type);
	}

	/**
	 * Ignore the given dependency interface for autowiring.
	 * 设置自动装配时要忽略的依赖接口类型。
	 * <p>This will typically be used by application contexts to register
	 * dependencies that are resolved in other ways, like BeanFactory through
	 * BeanFactoryAware or ApplicationContext through ApplicationContextAware.
	 * 这通常被应用程序上下文用来注册以其他方式解析的依赖项，例如通过 BeanFactoryAware 解析的 BeanFactory
	 * 或通过 ApplicationContextAware 解析的 ApplicationContext。
	 * <p>By default, only the BeanFactoryAware interface is ignored.
	 * For further types to ignore, invoke this method for each type.
	 * 默认情况下，仅忽略 BeanFactoryAware 接口。对于要忽略的其他类型，请为每个类型调用此方法。
	 *
	 * @see org.springframework.beans.factory.BeanFactoryAware
	 * @see org.springframework.context.ApplicationContextAware
	 */
	public void ignoreDependencyInterface(Class<?> ifc) {
		this.ignoredDependencyInterfaces.add(ifc);
	}

	@Override
	public void copyConfigurationFrom(ConfigurableBeanFactory otherFactory) {
		// 调用父类的配置复制
		super.copyConfigurationFrom(otherFactory);
		// 只有给定工厂也是 AbstractAutowireCapableBeanFactory 时，才会做以下属性的复制
		if (otherFactory instanceof AbstractAutowireCapableBeanFactory otherAutowireFactory) {
			this.instantiationStrategy = otherAutowireFactory.instantiationStrategy;
			this.allowCircularReferences = otherAutowireFactory.allowCircularReferences;
			this.ignoredDependencyTypes.addAll(otherAutowireFactory.ignoredDependencyTypes);
			this.ignoredDependencyInterfaces.addAll(otherAutowireFactory.ignoredDependencyInterfaces);
		}
	}


	//-------------------------------------------------------------------------
	// Typical methods for creating and populating external bean instances
	// 创建和填充外部 Bean 实例的典型方法
	//-------------------------------------------------------------------------

	@Override
	@SuppressWarnings("unchecked")
	public <T> T createBean(Class<T> beanClass) throws BeansException {
		// Use non-singleton bean definition, to avoid registering bean as dependent bean.
		// 使用非单例 bean 定义，以避免将 bean 注册为依赖 bean
		RootBeanDefinition bd = new CreateFromClassBeanDefinition(beanClass);
		// 原型作用域
		bd.setScope(SCOPE_PROTOTYPE);
		bd.allowCaching = ClassUtils.isCacheSafe(beanClass, getBeanClassLoader());
		// 创建 bean
		return (T) createBean(beanClass.getName(), bd, null);
	}

	@Override
	public void autowireBean(Object existingBean) {
		// Use non-singleton bean definition, to avoid registering bean as dependent bean.
		// 使用非单例 bean 定义，以避免将 bean 注册为依赖 bean
		RootBeanDefinition bd = new RootBeanDefinition(ClassUtils.getUserClass(existingBean));
		// 原型作用域
		bd.setScope(SCOPE_PROTOTYPE);
		bd.allowCaching = ClassUtils.isCacheSafe(bd.getBeanClass(), getBeanClassLoader());
		BeanWrapper bw = new BeanWrapperImpl(existingBean);
		// 初始化 BeanWrapper
		initBeanWrapper(bw);
		// 填充 bean
		populateBean(bd.getBeanClass().getName(), bd, bw);
	}

	@Override
	public Object configureBean(Object existingBean, String beanName) throws BeansException {
		// 标记为已创建
		markBeanAsCreated(beanName);
		// 获取合并 bean 定义
		BeanDefinition mbd = getMergedBeanDefinition(beanName);
		RootBeanDefinition bd = null;
		if (mbd instanceof RootBeanDefinition rbd) {
			bd = (rbd.isPrototype() ? rbd : rbd.cloneBeanDefinition());
		}
		if (bd == null) {
			bd = new RootBeanDefinition(mbd);
		}
		if (!bd.isPrototype()) {
			bd.setScope(SCOPE_PROTOTYPE);
			bd.allowCaching = ClassUtils.isCacheSafe(ClassUtils.getUserClass(existingBean), getBeanClassLoader());
		}
		BeanWrapper bw = new BeanWrapperImpl(existingBean);
		// 初始化 BeanWrapper
		initBeanWrapper(bw);
		// 填充 bean
		populateBean(beanName, bd, bw);
		// 初始化 bean
		return initializeBean(beanName, existingBean, bd);
	}


	//-------------------------------------------------------------------------
	// Specialized methods for fine-grained control over the bean lifecycle
	// 对 bean 生命周期进行精细控制的专用方法
	//-------------------------------------------------------------------------

	@Deprecated
	@Override
	public Object createBean(Class<?> beanClass, int autowireMode, boolean dependencyCheck) throws BeansException {
		// Use non-singleton bean definition, to avoid registering bean as dependent bean.
		// 使用非单例 bean 定义，以避免将 bean 注册为依赖 bean
		RootBeanDefinition bd = new RootBeanDefinition(beanClass, autowireMode, dependencyCheck);
		// 原型作用域
		bd.setScope(SCOPE_PROTOTYPE);
		// 创建 bean
		return createBean(beanClass.getName(), bd, null);
	}

	@Override
	public Object autowire(Class<?> beanClass, int autowireMode, boolean dependencyCheck) throws BeansException {
		// Use non-singleton bean definition, to avoid registering bean as dependent bean.
		// 使用非单例 bean 定义，以避免将 bean 注册为依赖 bean
		RootBeanDefinition bd = new RootBeanDefinition(beanClass, autowireMode, dependencyCheck);
		// 原型作用域
		bd.setScope(SCOPE_PROTOTYPE);
		if (bd.getResolvedAutowireMode() == AUTOWIRE_CONSTRUCTOR) {
			// 自动装配构造方法
			return autowireConstructor(beanClass.getName(), bd, null, null).getWrappedInstance();
		} else {
			Object bean = getInstantiationStrategy().instantiate(bd, null, this);
			// 填充 bean
			populateBean(beanClass.getName(), bd, new BeanWrapperImpl(bean));
			return bean;
		}
	}

	@Override
	public void autowireBeanProperties(Object existingBean, int autowireMode, boolean dependencyCheck)
			throws BeansException {

		if (autowireMode == AUTOWIRE_CONSTRUCTOR) {
			throw new IllegalArgumentException("AUTOWIRE_CONSTRUCTOR not supported for existing bean instance");
		}
		// Use non-singleton bean definition, to avoid registering bean as dependent bean.
		// 使用非单例 bean 定义，以避免将 bean 注册为依赖 bean
		RootBeanDefinition bd =
				new RootBeanDefinition(ClassUtils.getUserClass(existingBean), autowireMode, dependencyCheck);
		// 原型作用域
		bd.setScope(SCOPE_PROTOTYPE);
		BeanWrapper bw = new BeanWrapperImpl(existingBean);
		// 初始化 BeanWrapper
		initBeanWrapper(bw);
		// 填充 bean
		populateBean(bd.getBeanClass().getName(), bd, bw);
	}

	@Override
	public void applyBeanPropertyValues(Object existingBean, String beanName) throws BeansException {
		markBeanAsCreated(beanName);
		// 获取合并 bean 定义
		BeanDefinition bd = getMergedBeanDefinition(beanName);
		BeanWrapper bw = new BeanWrapperImpl(existingBean);
		// 初始化 BeanWrapper
		initBeanWrapper(bw);
		// 为 bean 填充属性值
		applyPropertyValues(beanName, bd, bw, bd.getPropertyValues());
	}

	@Override
	public Object initializeBean(Object existingBean, String beanName) {
		return initializeBean(beanName, existingBean, null);
	}

	@Deprecated(since = "6.1")
	@Override
	public Object applyBeanPostProcessorsBeforeInitialization(Object existingBean, String beanName)
			throws BeansException {

		Object result = existingBean;
		for (BeanPostProcessor processor : getBeanPostProcessors()) {
			// 后置处理
			Object current = processor.postProcessBeforeInitialization(result, beanName);
			if (current == null) {
				return result;
			}
			result = current;
		}
		return result;
	}

	@Deprecated(since = "6.1")
	@Override
	public Object applyBeanPostProcessorsAfterInitialization(Object existingBean, String beanName)
			throws BeansException {

		Object result = existingBean;
		for (BeanPostProcessor processor : getBeanPostProcessors()) {
			// 后置处理
			Object current = processor.postProcessAfterInitialization(result, beanName);
			if (current == null) {
				return result;
			}
			result = current;
		}
		return result;
	}

	@Override
	public void destroyBean(Object existingBean) {
		new DisposableBeanAdapter(existingBean, getBeanPostProcessorCache().destructionAware).destroy();
	}


	//-------------------------------------------------------------------------
	// Delegate methods for resolving injection points
	// 解析注入点的代理方法
	//-------------------------------------------------------------------------

	@Override
	public Object resolveBeanByName(String name, DependencyDescriptor descriptor) {
		// 根据依赖描述对象 DependencyDescriptor 设置注入点，并保存老的注入点
		InjectionPoint previousInjectionPoint = ConstructorResolver.setCurrentInjectionPoint(descriptor);
		try {
			return getBean(name, descriptor.getDependencyType());
		} finally {
			// 恢复注入点
			ConstructorResolver.setCurrentInjectionPoint(previousInjectionPoint);
		}
	}

	@Override
	@Nullable
	public Object resolveDependency(DependencyDescriptor descriptor, @Nullable String requestingBeanName) throws BeansException {
		// 对此工厂中定义的 bean 解析指定的依赖项
		return resolveDependency(descriptor, requestingBeanName, null, null);
	}


	//---------------------------------------------------------------------
	// Implementation of relevant AbstractBeanFactory template methods
	// AbstractBeanFactory 模板方法的实现
	//---------------------------------------------------------------------

	/**
	 * Central method of this class: creates a bean instance,
	 * populates the bean instance, applies post-processors, etc.
	 * 该类的中心方法：创建一个 bean 实例并填充，对其应用后置处理器等。
	 *
	 * @see #doCreateBean
	 */
	@Override
	protected Object createBean(String beanName, RootBeanDefinition mbd, @Nullable Object[] args)
			throws BeanCreationException {

		if (logger.isTraceEnabled()) {
			logger.trace("Creating instance of bean '" + beanName + "'");
		}
		RootBeanDefinition mbdToUse = mbd;

		// Make sure bean class is actually resolved at this point, and
		// clone the bean definition in case of a dynamically resolved Class
		// which cannot be stored in the shared merged bean definition.
		// 确保此时 bean 类实际上已解析，并在动态解析的类型 Class 无法存储在共享的合并 bean 定义中的情况下克隆 Bean 定义
		// 解析指定 bean 定义的 bean 类
		Class<?> resolvedClass = resolveBeanClass(mbd, beanName);
		if (resolvedClass != null && !mbd.hasBeanClass() && mbd.getBeanClassName() != null) {
			mbdToUse = new RootBeanDefinition(mbd);
			// 解析的 bean 类型不为空，且原 bean 定义中没有设置 bean 类型而 bean 类型名又不为空，则将解析到的 bean 类型设置到 bean 定义中
			mbdToUse.setBeanClass(resolvedClass);
			try {
				// 校验并准备为此 bean 定义的方法重写
				mbdToUse.prepareMethodOverrides();
			} catch (BeanDefinitionValidationException ex) {
				throw new BeanDefinitionStoreException(mbdToUse.getResourceDescription(),
						beanName, "Validation of method overrides failed", ex);
			}
		}

		try {
			// Give BeanPostProcessors a chance to return a proxy instead of the target bean instance.
			// 给 BeanPostProcessor 一个返回代理而不是目标 bean 实例的机会
			Object bean = resolveBeforeInstantiation(beanName, mbdToUse);
			if (bean != null) {
				return bean;
			}
		} catch (Throwable ex) {
			throw new BeanCreationException(mbdToUse.getResourceDescription(), beanName,
					"BeanPostProcessor before instantiation of bean failed", ex);
		}

		try {
			// 实际创建 bean 的方法
			Object beanInstance = doCreateBean(beanName, mbdToUse, args);
			if (logger.isTraceEnabled()) {
				logger.trace("Finished creating instance of bean '" + beanName + "'");
			}
			return beanInstance;
		} catch (BeanCreationException | ImplicitlyAppearedSingletonException ex) {
			// A previously detected exception with proper bean creation context already,
			// or illegal singleton state to be communicated up to DefaultSingletonBeanRegistry.
			// 先前检测到的异常已经具有正确的 bean 创建上下文，或者非法的单例状态要传达给 DefaultSingletonBeanRegistry
			throw ex;
		} catch (Throwable ex) {
			throw new BeanCreationException(
					mbdToUse.getResourceDescription(), beanName, "Unexpected exception during bean creation", ex);
		}
	}

	/**
	 * Actually create the specified bean. Pre-creation processing has already happened
	 * at this point, for example, checking {@code postProcessBeforeInstantiation} callbacks.
	 * 实际创建指定的 bean。此时已经进行了创建前的处理，例如检查 postProcessBeforeInstantiation 回调。
	 * <p>Differentiates between default bean instantiation, use of a
	 * factory method, and autowiring a constructor.
	 * 区分默认 bean 实例化、使用工厂方法和自动装配构造函数。
	 *
	 * @param beanName the name of the bean
	 * @param mbd      the merged bean definition for the bean
	 * @param args     explicit arguments to use for constructor or factory method invocation
	 * @return a new instance of the bean
	 * @throws BeanCreationException if the bean could not be created
	 * @see #instantiateBean
	 * @see #instantiateUsingFactoryMethod
	 * @see #autowireConstructor
	 */
	protected Object doCreateBean(String beanName, RootBeanDefinition mbd, @Nullable Object[] args)
			throws BeanCreationException {
		// Instantiate the bean.
		// 初始化 bean
		BeanWrapper instanceWrapper = null;
		if (mbd.isSingleton()) {
			// 如果是单例，从集合中取出 FactoryBean 缓存的包装器 BeanWrapper
			instanceWrapper = this.factoryBeanInstanceCache.remove(beanName);
		}
		if (instanceWrapper == null) {
			// 如果为空，则创建一个
			instanceWrapper = createBeanInstance(beanName, mbd, args);
		}
		// bean 实例
		Object bean = instanceWrapper.getWrappedInstance();
		// bean 类型
		Class<?> beanType = instanceWrapper.getWrappedClass();
		if (beanType != NullBean.class) {
			mbd.resolvedTargetType = beanType;
		}

		// Allow post-processors to modify the merged bean definition.
		// 允许后置处理器修改合并的 bean 定义
		synchronized (mbd.postProcessingLock) {
			if (!mbd.postProcessed) {
				try {
					// 对 bean 定义应用后置处理器
					applyMergedBeanDefinitionPostProcessors(mbd, beanType, beanName);
				} catch (Throwable ex) {
					throw new BeanCreationException(mbd.getResourceDescription(), beanName,
							"Post-processing of merged bean definition failed", ex);
				}
				// bean 定义标记为已后置处理
				mbd.markAsPostProcessed();
			}
		}

		// Eagerly cache singletons to be able to resolve circular references
		// even when triggered by lifecycle interfaces like BeanFactoryAware.
		// 是否要饥汉式缓存单例，以便能够解析循环引用，即使是被 BeanFactoryAware 等生命周期接口触发
		boolean earlySingletonExposure = (mbd.isSingleton() && this.allowCircularReferences &&
				isSingletonCurrentlyInCreation(beanName));
		if (earlySingletonExposure) {
			if (logger.isTraceEnabled()) {
				logger.trace("Eagerly caching bean '" + beanName +
						"' to allow for resolving potential circular references");
			}
			// 添加单例工厂
			addSingletonFactory(beanName, () -> getEarlyBeanReference(beanName, mbd, bean));
		}

		// Initialize the bean instance.
		// 初始化 bean 实例
		Object exposedObject = bean;
		try {
			// 填充 bean
			populateBean(beanName, mbd, instanceWrapper);
			// 初始化 bean
			exposedObject = initializeBean(beanName, exposedObject, mbd);
		} catch (Throwable ex) {
			if (ex instanceof BeanCreationException bce && beanName.equals(bce.getBeanName())) {
				throw bce;
			} else {
				throw new BeanCreationException(mbd.getResourceDescription(), beanName, ex.getMessage(), ex);
			}
		}

		// 如果是饥汉式缓存单例
		if (earlySingletonExposure) {
			// 获取早期单例引用
			Object earlySingletonReference = getSingleton(beanName, false);
			if (earlySingletonReference != null) {
				if (exposedObject == bean) {
					// TODO 这步是什么逻辑
					exposedObject = earlySingletonReference;
				} else if (!this.allowRawInjectionDespiteWrapping && hasDependentBean(beanName)) {
					String[] dependentBeans = getDependentBeans(beanName);
					Set<String> actualDependentBeans = CollectionUtils.newLinkedHashSet(dependentBeans.length);
					for (String dependentBean : dependentBeans) {
						if (!removeSingletonIfCreatedForTypeCheckOnly(dependentBean)) {
							actualDependentBeans.add(dependentBean);
						}
					}
					if (!actualDependentBeans.isEmpty()) {
						throw new BeanCurrentlyInCreationException(beanName,
								"Bean with name '" + beanName + "' has been injected into other beans [" +
										StringUtils.collectionToCommaDelimitedString(actualDependentBeans) +
										"] in its raw version as part of a circular reference, but has eventually been " +
										"wrapped. This means that said other beans do not use the final version of the " +
										"bean. This is often the result of over-eager type matching - consider using " +
										"'getBeanNamesForType' with the 'allowEagerInit' flag turned off, for example.");
					}
				}
			}
		}

		// Register bean as disposable.
		// 将 bean 注册为 DisposableBean
		try {
			// 注册销毁事件
			registerDisposableBeanIfNecessary(beanName, bean, mbd);
		} catch (BeanDefinitionValidationException ex) {
			throw new BeanCreationException(
					mbd.getResourceDescription(), beanName, "Invalid destruction signature", ex);
		}

		return exposedObject;
	}

	@Override
	@Nullable
	protected Class<?> predictBeanType(String beanName, RootBeanDefinition mbd, Class<?>... typesToMatch) {
		// 判断给定 bean 定义的目标类型
		Class<?> targetType = determineTargetType(beanName, mbd, typesToMatch);
		// Apply SmartInstantiationAwareBeanPostProcessors to predict the
		// eventual type after a before-instantiation shortcut.
		// 在一个 before-instantiation shortcut 之后应用 SmartInstantiationAwareBeanPostProcessor 预测最终类型
		// 如果目标类型不为 null，且 bean 定义不是合成的，且该工厂有一个可以应用于单例的 InstantiationAwareBeanPostProcessor
		if (targetType != null && !mbd.isSynthetic() && hasInstantiationAwareBeanPostProcessors()) {
			boolean matchingOnlyFactoryBean = (typesToMatch.length == 1 && typesToMatch[0] == FactoryBean.class);
			for (SmartInstantiationAwareBeanPostProcessor bp : getBeanPostProcessorCache().smartInstantiationAware) {
				// 通过 SmartInstantiationAwareBeanPostProcessor 预测类型
				Class<?> predicted = bp.predictBeanType(targetType, beanName);
				if (predicted != null && (!matchingOnlyFactoryBean || FactoryBean.class.isAssignableFrom(predicted))) {
					return predicted;
				}
			}
		}
		return targetType;
	}

	/**
	 * Determine the target type for the given bean definition.
	 * 判断给定 bean 定义的目标类型
	 *
	 * @param beanName     the name of the bean (for error handling purposes)
	 * @param mbd          the merged bean definition for the bean
	 * @param typesToMatch the types to match in case of internal type matching purposes
	 *                     (also signals that the returned {@code Class} will never be exposed to application code)
	 * @return the type for the bean if determinable, or {@code null} otherwise
	 */
	@Nullable
	protected Class<?> determineTargetType(String beanName, RootBeanDefinition mbd, Class<?>... typesToMatch) {
		// 获取目标类型
		Class<?> targetType = mbd.getTargetType();
		if (targetType == null) {
			if (mbd.getFactoryMethodName() != null) {
				// 如果该 bean 定义有目标工厂方法，则从此取
				targetType = getTypeForFactoryMethod(beanName, mbd, typesToMatch);
			} else {
				// 解析目标类型
				targetType = resolveBeanClass(mbd, beanName, typesToMatch);
				if (mbd.hasBeanClass()) {
					// 如果该 bean 定义指定了 bean 类型，则通过 bean 初始化策略获取其实际 bean 类型
					targetType = getInstantiationStrategy().getActualBeanClass(mbd, beanName, this);
				}
			}
			if (ObjectUtils.isEmpty(typesToMatch) || getTempClassLoader() == null) {
				mbd.resolvedTargetType = targetType;
			}
		}
		return targetType;
	}

	/**
	 * Determine the target type for the given bean definition which is based on
	 * a factory method. Only called if there is no singleton instance registered
	 * for the target bean already.
	 * 判断一个基于工厂方法的给定 bean 定义的目标类型。仅在目标 bean 尚未注册有单例实例时会调用。
	 * <p>This implementation determines the type matching {@link #createBean}'s
	 * different creation strategies. As far as possible, we'll perform static
	 * type checking to avoid creation of the target bean.
	 * 此实现根据 createBean() 的不同创建策略匹配的类型来判断。尽可能执行静态类型检查，以避免创建目标 bean。
	 *
	 * @param beanName     the name of the bean (for error handling purposes)
	 * @param mbd          the merged bean definition for the bean
	 * @param typesToMatch the types to match in case of internal type matching purposes
	 *                     (also signals that the returned {@code Class} will never be exposed to application code)
	 * @return the type for the bean if determinable, or {@code null} otherwise
	 * @see #createBean
	 */
	@Nullable
	protected Class<?> getTypeForFactoryMethod(String beanName, RootBeanDefinition mbd, Class<?>... typesToMatch) {
		// TODO
		ResolvableType cachedReturnType = mbd.factoryMethodReturnType;
		if (cachedReturnType != null) {
			return cachedReturnType.resolve();
		}

		Class<?> commonType = null;
		Method uniqueCandidate = mbd.factoryMethodToIntrospect;

		if (uniqueCandidate == null) {
			Class<?> factoryClass;
			boolean isStatic = true;

			String factoryBeanName = mbd.getFactoryBeanName();
			if (factoryBeanName != null) {
				if (factoryBeanName.equals(beanName)) {
					throw new BeanDefinitionStoreException(mbd.getResourceDescription(), beanName,
							"factory-bean reference points back to the same bean definition");
				}
				// Check declared factory method return type on factory class.
				factoryClass = getType(factoryBeanName);
				isStatic = false;
			} else {
				// Check declared factory method return type on bean class.
				factoryClass = resolveBeanClass(mbd, beanName, typesToMatch);
			}

			if (factoryClass == null) {
				return null;
			}
			factoryClass = ClassUtils.getUserClass(factoryClass);

			// If all factory methods have the same return type, return that type.
			// Can't clearly figure out exact method due to type converting / autowiring!
			int minNrOfArgs =
					(mbd.hasConstructorArgumentValues() ? mbd.getConstructorArgumentValues().getArgumentCount() : 0);
			Method[] candidates = this.factoryMethodCandidateCache.computeIfAbsent(factoryClass,
					clazz -> ReflectionUtils.getUniqueDeclaredMethods(clazz, ReflectionUtils.USER_DECLARED_METHODS));

			for (Method candidate : candidates) {
				if (Modifier.isStatic(candidate.getModifiers()) == isStatic && mbd.isFactoryMethod(candidate) &&
						candidate.getParameterCount() >= minNrOfArgs) {
					// Declared type variables to inspect?
					if (candidate.getTypeParameters().length > 0) {
						try {
							// Fully resolve parameter names and argument values.
							ConstructorArgumentValues cav = mbd.getConstructorArgumentValues();
							Class<?>[] paramTypes = candidate.getParameterTypes();
							String[] paramNames = null;
							if (cav.containsNamedArgument()) {
								ParameterNameDiscoverer pnd = getParameterNameDiscoverer();
								if (pnd != null) {
									paramNames = pnd.getParameterNames(candidate);
								}
							}
							Set<ConstructorArgumentValues.ValueHolder> usedValueHolders = CollectionUtils.newHashSet(paramTypes.length);
							Object[] args = new Object[paramTypes.length];
							for (int i = 0; i < args.length; i++) {
								ConstructorArgumentValues.ValueHolder valueHolder = cav.getArgumentValue(
										i, paramTypes[i], (paramNames != null ? paramNames[i] : null), usedValueHolders);
								if (valueHolder == null) {
									valueHolder = cav.getGenericArgumentValue(null, null, usedValueHolders);
								}
								if (valueHolder != null) {
									args[i] = valueHolder.getValue();
									usedValueHolders.add(valueHolder);
								}
							}
							Class<?> returnType = AutowireUtils.resolveReturnTypeForFactoryMethod(
									candidate, args, getBeanClassLoader());
							uniqueCandidate = (commonType == null && returnType == candidate.getReturnType() ?
									candidate : null);
							commonType = ClassUtils.determineCommonAncestor(returnType, commonType);
							if (commonType == null) {
								// Ambiguous return types found: return null to indicate "not determinable".
								return null;
							}
						} catch (Throwable ex) {
							if (logger.isDebugEnabled()) {
								logger.debug("Failed to resolve generic return type for factory method: " + ex);
							}
						}
					} else {
						uniqueCandidate = (commonType == null ? candidate : null);
						commonType = ClassUtils.determineCommonAncestor(candidate.getReturnType(), commonType);
						if (commonType == null) {
							// Ambiguous return types found: return null to indicate "not determinable".
							return null;
						}
					}
				}
			}

			mbd.factoryMethodToIntrospect = uniqueCandidate;
			if (commonType == null) {
				return null;
			}
		}

		// Common return type found: all factory methods return same type. For a non-parameterized
		// unique candidate, cache the full type declaration context of the target factory method.
		try {
			cachedReturnType = (uniqueCandidate != null ?
					ResolvableType.forMethodReturnType(uniqueCandidate) : ResolvableType.forClass(commonType));
			mbd.factoryMethodReturnType = cachedReturnType;
			return cachedReturnType.resolve();
		} catch (LinkageError err) {
			// For example, a NoClassDefFoundError for a generic method return type
			if (logger.isDebugEnabled()) {
				logger.debug("Failed to resolve type for factory method of bean '" + beanName + "': " +
						(uniqueCandidate != null ? uniqueCandidate : commonType), err);
			}
			return null;
		}
	}

	/**
	 * This implementation attempts to query the FactoryBean's generic parameter metadata
	 * if present to determine the object type. If not present, i.e. the FactoryBean is
	 * declared as a raw type, it checks the FactoryBean's {@code getObjectType} method
	 * on a plain instance of the FactoryBean, without bean properties applied yet.
	 * If this doesn't return a type yet and {@code allowInit} is {@code true}, full
	 * creation of the FactoryBean is attempted as fallback (through delegation to the
	 * superclass implementation).
	 * 此实现尝试查询 FactoryBean 的泛型参数元数据（如果存在）以确定对象类型。如果不存在，即 FactoryBean 被声明为原始类型，
	 * 它将在 FactoryBean 的普通实例上检查 FactoryBean 的 getObjectType 方法，而尚未应用 bean 属性。
	 * 如果没有返回类型并且 allowInit 是 true，则尝试完全创建 FactoryBean（通过委托给超类实现）。
	 * <p>The shortcut check for a FactoryBean is only applied in case of a singleton
	 * FactoryBean. If the FactoryBean instance itself is not kept as singleton,
	 * it will be fully created to check the type of its exposed object.
	 * FactoryBean 的 shortcut 检查仅适用于单例 FactoryBean。如果 FactoryBean 实例本身没有保持为单例，则将完全创建它以检查其公开对象的类型。
	 */
	@Override
	protected ResolvableType getTypeForFactoryBean(String beanName, RootBeanDefinition mbd, boolean allowInit) {
		ResolvableType result;
		// TODO
		// Check if the bean definition itself has defined the type with an attribute
		try {
			result = getTypeForFactoryBeanFromAttributes(mbd);
			if (result != ResolvableType.NONE) {
				return result;
			}
		} catch (IllegalArgumentException ex) {
			throw new BeanDefinitionStoreException(mbd.getResourceDescription(), beanName,
					String.valueOf(ex.getMessage()));
		}

		// For instance supplied beans, try the target type and bean class immediately
		if (mbd.getInstanceSupplier() != null) {
			result = getFactoryBeanGeneric(mbd.targetType);
			if (result.resolve() != null) {
				return result;
			}
			result = getFactoryBeanGeneric(mbd.hasBeanClass() ? ResolvableType.forClass(mbd.getBeanClass()) : null);
			if (result.resolve() != null) {
				return result;
			}
		}

		// Consider factory methods
		String factoryBeanName = mbd.getFactoryBeanName();
		String factoryMethodName = mbd.getFactoryMethodName();

		// Scan the factory bean methods
		if (factoryBeanName != null) {
			if (factoryMethodName != null) {
				// Try to obtain the FactoryBean's object type from its factory method
				// declaration without instantiating the containing bean at all.
				BeanDefinition factoryBeanDefinition = getBeanDefinition(factoryBeanName);
				Class<?> factoryBeanClass;
				if (factoryBeanDefinition instanceof AbstractBeanDefinition abstractBeanDefinition &&
						abstractBeanDefinition.hasBeanClass()) {
					factoryBeanClass = abstractBeanDefinition.getBeanClass();
				} else {
					RootBeanDefinition fbmbd = getMergedBeanDefinition(factoryBeanName, factoryBeanDefinition);
					factoryBeanClass = determineTargetType(factoryBeanName, fbmbd);
				}
				if (factoryBeanClass != null) {
					result = getTypeForFactoryBeanFromMethod(factoryBeanClass, factoryMethodName);
					if (result.resolve() != null) {
						return result;
					}
				}
			}
			// If not resolvable above and the referenced factory bean doesn't exist yet,
			// exit here - we don't want to force the creation of another bean just to
			// obtain a FactoryBean's object type...
			if (!isBeanEligibleForMetadataCaching(factoryBeanName)) {
				return ResolvableType.NONE;
			}
		}

		// If we're allowed, we can create the factory bean and call getObjectType() early
		if (allowInit) {
			FactoryBean<?> factoryBean = (mbd.isSingleton() ?
					getSingletonFactoryBeanForTypeCheck(beanName, mbd) :
					getNonSingletonFactoryBeanForTypeCheck(beanName, mbd));
			if (factoryBean != null) {
				// Try to obtain the FactoryBean's object type from this early stage of the instance.
				Class<?> type = getTypeForFactoryBean(factoryBean);
				if (type != null) {
					return ResolvableType.forClass(type);
				}
				// No type found for shortcut FactoryBean instance:
				// fall back to full creation of the FactoryBean instance.
				return super.getTypeForFactoryBean(beanName, mbd, true);
			}
		}

		if (factoryBeanName == null && mbd.hasBeanClass() && factoryMethodName != null) {
			// No early bean instantiation possible: determine FactoryBean's type from
			// static factory method signature or from class inheritance hierarchy...
			return getTypeForFactoryBeanFromMethod(mbd.getBeanClass(), factoryMethodName);
		}

		// For regular beans, try the target type and bean class as fallback
		if (mbd.getInstanceSupplier() == null) {
			result = getFactoryBeanGeneric(mbd.targetType);
			if (result.resolve() != null) {
				return result;
			}
			result = getFactoryBeanGeneric(mbd.hasBeanClass() ? ResolvableType.forClass(mbd.getBeanClass()) : null);
			if (result.resolve() != null) {
				return result;
			}
		}

		// FactoryBean type not resolvable
		return ResolvableType.NONE;
	}

	/**
	 * Introspect the factory method signatures on the given bean class,
	 * trying to find a common {@code FactoryBean} object type declared there.
	 * 内省给定 bean 类上的工厂方法签名，尝试找到声明的通用 FactoryBean 对象类型。
	 * 即根据 bean 类型和工厂方法名，返回对应的 FactoryBean 类型。
	 *
	 * @param beanClass         the bean class to find the factory method on
	 * @param factoryMethodName the name of the factory method
	 * @return the common {@code FactoryBean} object type, or {@code null} if none
	 */
	private ResolvableType getTypeForFactoryBeanFromMethod(Class<?> beanClass, String factoryMethodName) {
		// CGLIB subclass methods hide generic parameters; look at the original user class.
		// CGLIB 子类方法隐藏了泛型参数；查看原始用户类
		Class<?> factoryBeanClass = ClassUtils.getUserClass(beanClass);
		FactoryBeanMethodTypeFinder finder = new FactoryBeanMethodTypeFinder(factoryMethodName);
		ReflectionUtils.doWithMethods(factoryBeanClass, finder, ReflectionUtils.USER_DECLARED_METHODS);
		return finder.getResult();
	}

	/**
	 * Obtain a reference for early access to the specified bean,
	 * typically for the purpose of resolving a circular reference.
	 * 获取指定 bean 的早期访问的引用，通常是为了解析循环引用。
	 *
	 * @param beanName the name of the bean (for error handling purposes)
	 * @param mbd      the merged bean definition for the bean
	 * @param bean     the raw bean instance
	 * @return the object to expose as bean reference
	 */
	protected Object getEarlyBeanReference(String beanName, RootBeanDefinition mbd, Object bean) {
		Object exposedObject = bean;
		// bean 定义不是合成的，且该工厂有一个可以应用于单例的 InstantiationAwareBeanPostProcessor
		if (!mbd.isSynthetic() && hasInstantiationAwareBeanPostProcessors()) {
			for (SmartInstantiationAwareBeanPostProcessor bp : getBeanPostProcessorCache().smartInstantiationAware) {
				// 递归 exposedObject
				exposedObject = bp.getEarlyBeanReference(exposedObject, beanName);
			}
		}
		return exposedObject;
	}


	//---------------------------------------------------------------------
	// Implementation methods - 实现方法
	//---------------------------------------------------------------------

	/**
	 * Obtain a "shortcut" singleton FactoryBean instance to use for a
	 * {@code getObjectType()} call, without full initialization of the FactoryBean.
	 * 获取一个“快捷方式”单例 FactoryBean 实例，用于 getObjectType() 调用，无需完全初始化 FactoryBean。
	 *
	 * @param beanName the name of the bean
	 * @param mbd      the bean definition for the bean
	 * @return the FactoryBean instance, or {@code null} to indicate
	 * that we couldn't obtain a shortcut FactoryBean instance
	 */
	@Nullable
	private FactoryBean<?> getSingletonFactoryBeanForTypeCheck(String beanName, RootBeanDefinition mbd) {
<<<<<<< HEAD
		// 首先获取 BeanWrapper 缓存
		BeanWrapper bw = this.factoryBeanInstanceCache.get(beanName);
		if (bw != null) {
			// 从 BeanWrapper 中直接返回 FactoryBean
			return (FactoryBean<?>) bw.getWrappedInstance();
		}
		// 获取单例
		Object beanInstance = getSingleton(beanName, false);
		if (beanInstance instanceof FactoryBean<?> factoryBean) {
			// 如果单例是一个 FactoryBean，直接返回
			return factoryBean;
		}
		if (isSingletonCurrentlyInCreation(beanName) ||
				(mbd.getFactoryBeanName() != null && isSingletonCurrentlyInCreation(mbd.getFactoryBeanName()))) {
			// 如果 bean 当前正在在创建中，或 bean 定义中的工厂方法不为空且对应的 FactoryBean 正在创建中，则返回 null
			return null;
		}

		// 初始化 bean 逻辑
		Object instance;
		try {
			// Mark this bean as currently in creation, even if just partially.
			// 标记 bean 为正在创建中，即使只是部分创建
			beforeSingletonCreation(beanName);
			// Give BeanPostProcessors a chance to return a proxy instead of the target bean instance.
			// 给 BeanPostProcessor 一个返回代理而不是目标 bean 实例的机会
			instance = resolveBeforeInstantiation(beanName, mbd);
			if (instance == null) {
				// 创建 bean 实例，返回一个 BeanWrapper 包装对象
				bw = createBeanInstance(beanName, mbd, null);
				// 从 BeanWrapper 包装对象中取得 FactoryBean
				instance = bw.getWrappedInstance();
				// 放入 FactoryBean 缓存
				this.factoryBeanInstanceCache.put(beanName, bw);
			}
		} catch (UnsatisfiedDependencyException ex) {
			// Don't swallow, probably misconfiguration...
			// 不要吞掉异常，可能是配置错误……
			throw ex;
		} catch (BeanCreationException ex) {
			// Don't swallow a linkage error since it contains a full stacktrace on
			// first occurrence... and just a plain NoClassDefFoundError afterwards.
			// 不要吞掉一个 LinkageError 错误，因为它在第一次出现时，包含一个完整的堆栈跟踪……之后只是一个普通的 NoClassDefFoundError
			if (ex.contains(LinkageError.class)) {
				throw ex;
			}
			// Instantiation failure, maybe too early...
			// 初始化失败，可能太早了……
			if (logger.isDebugEnabled()) {
				logger.debug("Bean creation exception on singleton FactoryBean type check: " + ex);
			}
			// 注册在创建单例 bean 实例期间产生的被抑制的异常
			onSuppressedException(ex);
			return null;
		} finally {
			// Finished partial creation of this bean.
			// 结束该 bean 的部分创建
			afterSingletonCreation(beanName);
		}
		// 返回对应的 FactoryBean
		return getFactoryBean(beanName, instance);
=======
		this.singletonLock.lock();
		try {
			BeanWrapper bw = this.factoryBeanInstanceCache.get(beanName);
			if (bw != null) {
				return (FactoryBean<?>) bw.getWrappedInstance();
			}
			Object beanInstance = getSingleton(beanName, false);
			if (beanInstance instanceof FactoryBean<?> factoryBean) {
				return factoryBean;
			}
			if (isSingletonCurrentlyInCreation(beanName) ||
					(mbd.getFactoryBeanName() != null && isSingletonCurrentlyInCreation(mbd.getFactoryBeanName()))) {
				return null;
			}

			Object instance;
			try {
				// Mark this bean as currently in creation, even if just partially.
				beforeSingletonCreation(beanName);
				// Give BeanPostProcessors a chance to return a proxy instead of the target bean instance.
				instance = resolveBeforeInstantiation(beanName, mbd);
				if (instance == null) {
					bw = createBeanInstance(beanName, mbd, null);
					instance = bw.getWrappedInstance();
					this.factoryBeanInstanceCache.put(beanName, bw);
				}
			}
			catch (UnsatisfiedDependencyException ex) {
				// Don't swallow, probably misconfiguration...
				throw ex;
			}
			catch (BeanCreationException ex) {
				// Don't swallow a linkage error since it contains a full stacktrace on
				// first occurrence... and just a plain NoClassDefFoundError afterwards.
				if (ex.contains(LinkageError.class)) {
					throw ex;
				}
				// Instantiation failure, maybe too early...
				if (logger.isDebugEnabled()) {
					logger.debug("Bean creation exception on singleton FactoryBean type check: " + ex);
				}
				onSuppressedException(ex);
				return null;
			}
			finally {
				// Finished partial creation of this bean.
				afterSingletonCreation(beanName);
			}

			return getFactoryBean(beanName, instance);
		}
		finally {
			this.singletonLock.unlock();
		}
>>>>>>> 7613ad5c
	}

	/**
	 * Obtain a "shortcut" non-singleton FactoryBean instance to use for a
	 * {@code getObjectType()} call, without full initialization of the FactoryBean.
	 * 获取一个“快捷方式”非单例（原型） FactoryBean 实例，用于 getObjectType() 调用，无需完全初始化 FactoryBean。
	 *
	 * @param beanName the name of the bean
	 * @param mbd      the bean definition for the bean
	 * @return the FactoryBean instance, or {@code null} to indicate
	 * that we couldn't obtain a shortcut FactoryBean instance
	 */
	@Nullable
	private FactoryBean<?> getNonSingletonFactoryBeanForTypeCheck(String beanName, RootBeanDefinition mbd) {
		if (isPrototypeCurrentlyInCreation(beanName)) {
			// 如果当前原型正在创建中，返回空
			return null;
		}

		// 初始化 bean 逻辑
		Object instance;
		try {
			// Mark this bean as currently in creation, even if just partially.
			// 标记 bean 为正在创建中，即使只是部分创建
			beforePrototypeCreation(beanName);
			// Give BeanPostProcessors a chance to return a proxy instead of the target bean instance.
			// 给 BeanPostProcessor 一个返回代理而不是目标 bean 实例的机会
			instance = resolveBeforeInstantiation(beanName, mbd);
			if (instance == null) {
				// 创建 bean 实例，返回一个 BeanWrapper 包装对象
				BeanWrapper bw = createBeanInstance(beanName, mbd, null);
				// 从 BeanWrapper 包装对象中取得 FactoryBean
				instance = bw.getWrappedInstance();
			}
		} catch (UnsatisfiedDependencyException ex) {
			// Don't swallow, probably misconfiguration...
			// 不要吞掉异常，可能是配置错误……
			throw ex;
		} catch (BeanCreationException ex) {
			// Instantiation failure, maybe too early...
			// 初始化失败，可能太早了……
			if (logger.isDebugEnabled()) {
				logger.debug("Bean creation exception on non-singleton FactoryBean type check: " + ex);
			}
			// 注册在创建单例 bean 实例期间产生的被抑制的异常
			onSuppressedException(ex);
			return null;
		} finally {
			// Finished partial creation of this bean.
			// 结束该 bean 的部分创建
			afterPrototypeCreation(beanName);
		}
		// 返回对应的 FactoryBean
		return getFactoryBean(beanName, instance);
	}

	/**
	 * Apply MergedBeanDefinitionPostProcessors to the specified bean definition,
	 * invoking their {@code postProcessMergedBeanDefinition} methods.
	 * 应用 MergedBeanDefinitionPostProcessor 到指定的 bean 定义上，调用其 postProcessMergedBeanDefinition()。
	 *
	 * @param mbd      the merged bean definition for the bean
	 * @param beanType the actual type of the managed bean instance
	 * @param beanName the name of the bean
	 * @see MergedBeanDefinitionPostProcessor#postProcessMergedBeanDefinition
	 */
	protected void applyMergedBeanDefinitionPostProcessors(RootBeanDefinition mbd, Class<?> beanType, String beanName) {
		for (MergedBeanDefinitionPostProcessor processor : getBeanPostProcessorCache().mergedDefinition) {
			// 对 bean 定义应用后置处理器
			processor.postProcessMergedBeanDefinition(mbd, beanType, beanName);
		}
	}

	/**
	 * Apply before-instantiation post-processors, resolving whether there is a
	 * * before-instantiation shortcut for the specified bean.
	 * 应用 before-instantiation 后置处理器，解析指定 bean 是否有实例化前的快捷方式。（TODO：是否为 bean 准备了一个代理对象？？？）
	 *
	 * @param beanName the name of the bean
	 * @param mbd      the bean definition for the bean
	 * @return the shortcut-determined bean instance, or {@code null} if none
	 */
	@SuppressWarnings("deprecation")
	@Nullable
	protected Object resolveBeforeInstantiation(String beanName, RootBeanDefinition mbd) {
		Object bean = null;
		if (!Boolean.FALSE.equals(mbd.beforeInstantiationResolved)) {
			// Make sure bean class is actually resolved at this point.
			// 确保 bean 类型在这个时点已被解析
			// bean 定义不是合成的，且该工厂有一个可以应用于单例的 InstantiationAwareBeanPostProcessor
			if (!mbd.isSynthetic() && hasInstantiationAwareBeanPostProcessors()) {
				// 陈难先目标类型
				Class<?> targetType = determineTargetType(beanName, mbd);
				if (targetType != null) {
					// 应用 before-instantiation 后置处理器
					bean = applyBeanPostProcessorsBeforeInstantiation(targetType, beanName);
					if (bean != null) {
						// bean 不为空，则应用初始化后的后置处理器
						bean = applyBeanPostProcessorsAfterInitialization(bean, beanName);
					}
				}
			}
			// 给 bean 定义设置实例化前后置处理器已启动标记
			mbd.beforeInstantiationResolved = (bean != null);
		}
		return bean;
	}

	/**
	 * Apply InstantiationAwareBeanPostProcessors to the specified bean definition
	 * (by class and name), invoking their {@code postProcessBeforeInstantiation} methods.
	 * 对指定 bean 定义（按类型和按名称注入）应用 InstantiationAwareBeanPostProcessor 后置处理器，调用 postProcessBeforeInstantiation 方法。
	 * <p>Any returned object will be used as the bean instead of actually instantiating
	 * the target bean. A {@code null} return value from the post-processor will
	 * result in the target bean being instantiated.
	 * 返回的任何对象都被用作一个 bean，而不是实际初始化好的目标 bean。从后置处理器中返回 null 值将导致目标 bean 的初始化。
	 *
	 * @param beanClass the class of the bean to be instantiated
	 * @param beanName  the name of the bean
	 * @return the bean object to use instead of a default instance of the target bean, or {@code null}
	 * @see InstantiationAwareBeanPostProcessor#postProcessBeforeInstantiation
	 */
	@Nullable
	protected Object applyBeanPostProcessorsBeforeInstantiation(Class<?> beanClass, String beanName) {
		for (InstantiationAwareBeanPostProcessor bp : getBeanPostProcessorCache().instantiationAware) {
			// 对后置处理器逐一调用 postProcessBeforeInstantiation()，以应用到指定的 bean 上
			Object result = bp.postProcessBeforeInstantiation(beanClass, beanName);
			if (result != null) {
				return result;
			}
		}
		return null;
	}

	/**
	 * Create a new instance for the specified bean, using an appropriate instantiation strategy:
	 * factory method, constructor autowiring, or simple instantiation.
	 * 使用适当的实例化策略为指定的 bean 创建一个新实例：工厂方法、构造函数自动装配或简单实例化。
	 *
	 * @param beanName the name of the bean
	 * @param mbd      the bean definition for the bean
	 * @param args     explicit arguments to use for constructor or factory method invocation
	 * @return a BeanWrapper for the new instance
	 * @see #obtainFromSupplier
	 * @see #instantiateUsingFactoryMethod
	 * @see #autowireConstructor
	 * @see #instantiateBean
	 */
	protected BeanWrapper createBeanInstance(String beanName, RootBeanDefinition mbd, @Nullable Object[] args) {
		// Make sure bean class is actually resolved at this point.
		// 确保 bean 类型在这个时点已被解析
		Class<?> beanClass = resolveBeanClass(mbd, beanName);

		if (beanClass != null && !Modifier.isPublic(beanClass.getModifiers()) && !mbd.isNonPublicAccessAllowed()) {
			// bean 类型不是 public 声明，且 bean 定义没有 public 访问权限
			throw new BeanCreationException(mbd.getResourceDescription(), beanName,
					"Bean class isn't public, and non-public access not allowed: " + beanClass.getName());
		}

		// TODO
		if (args == null) {
			Supplier<?> instanceSupplier = mbd.getInstanceSupplier();
			if (instanceSupplier != null) {
				return obtainFromSupplier(instanceSupplier, beanName, mbd);
			}
		}

		if (mbd.getFactoryMethodName() != null) {
			return instantiateUsingFactoryMethod(beanName, mbd, args);
		}

		// Shortcut when re-creating the same bean...
		boolean resolved = false;
		boolean autowireNecessary = false;
		if (args == null) {
			synchronized (mbd.constructorArgumentLock) {
				if (mbd.resolvedConstructorOrFactoryMethod != null) {
					resolved = true;
					autowireNecessary = mbd.constructorArgumentsResolved;
				}
			}
		}
		if (resolved) {
			if (autowireNecessary) {
				return autowireConstructor(beanName, mbd, null, null);
			} else {
				return instantiateBean(beanName, mbd);
			}
		}

		// Candidate constructors for autowiring?
		Constructor<?>[] ctors = determineConstructorsFromBeanPostProcessors(beanClass, beanName);
		if (ctors != null || mbd.getResolvedAutowireMode() == AUTOWIRE_CONSTRUCTOR ||
				mbd.hasConstructorArgumentValues() || !ObjectUtils.isEmpty(args)) {
			return autowireConstructor(beanName, mbd, ctors, args);
		}

		// Preferred constructors for default construction?
		ctors = mbd.getPreferredConstructors();
		if (ctors != null) {
			return autowireConstructor(beanName, mbd, ctors, null);
		}

		// No special handling: simply use no-arg constructor.
		return instantiateBean(beanName, mbd);
	}

	/**
	 * Obtain a bean instance from the given supplier.
	 * 从指定 Supplier 生产者中获得一个 bean 实例。
	 *
	 * @param supplier the configured supplier
	 * @param beanName the corresponding bean name
	 * @return a BeanWrapper for the new instance
	 */
	private BeanWrapper obtainFromSupplier(Supplier<?> supplier, String beanName, RootBeanDefinition mbd) {
		String outerBean = this.currentlyCreatedBean.get();
		this.currentlyCreatedBean.set(beanName);
		Object instance;

		try {
			// 获取实例
			instance = obtainInstanceFromSupplier(supplier, beanName, mbd);
		} catch (Throwable ex) {
			if (ex instanceof BeansException beansException) {
				throw beansException;
			}
			throw new BeanCreationException(beanName, "Instantiation of supplied bean failed", ex);
		} finally {
			if (outerBean != null) {
				this.currentlyCreatedBean.set(outerBean);
			} else {
				this.currentlyCreatedBean.remove();
			}
		}

		if (instance == null) {
			instance = new NullBean();
		}
		BeanWrapper bw = new BeanWrapperImpl(instance);
		initBeanWrapper(bw);
		// 返回一个 BeanWrapper 对象
		return bw;
	}

	/**
	 * Obtain a bean instance from the given supplier.
	 * 从指定 Supplier 生产者中获得一个 bean 实例。
	 *
	 * @param supplier the configured supplier
	 * @param beanName the corresponding bean name
	 * @param mbd      the bean definition for the bean
	 * @return the bean instance (possibly {@code null})
	 * @since 6.0.7
	 */
	@Nullable
	protected Object obtainInstanceFromSupplier(Supplier<?> supplier, String beanName, RootBeanDefinition mbd)
			throws Exception {
		if (supplier instanceof ThrowingSupplier<?> throwingSupplier) {
			return throwingSupplier.getWithException();
		}
		// 生产出一个对象
		return supplier.get();
	}

	/**
	 * Overridden in order to implicitly register the currently created bean as
	 * dependent on further beans getting programmatically retrieved during a
	 * {@link Supplier} callback.
	 * 重写父类方法，以隐式注册当前创建 bean 为其他在 Supplier 回调期间检索的 bean 的依赖 bean。
	 *
	 * @see #obtainFromSupplier
	 * @since 5.0
	 */
	@Override
	protected Object getObjectForBeanInstance(
			Object beanInstance, String name, String beanName, @Nullable RootBeanDefinition mbd) {

		String currentlyCreatedBean = this.currentlyCreatedBean.get();
		if (currentlyCreatedBean != null) {
			// 注册 beanName 被 currentlyCreatedBean 依赖
			registerDependentBean(beanName, currentlyCreatedBean);
		}

		return super.getObjectForBeanInstance(beanInstance, name, beanName, mbd);
	}

	/**
	 * Determine candidate constructors to use for the given bean, checking all registered
	 * {@link SmartInstantiationAwareBeanPostProcessor SmartInstantiationAwareBeanPostProcessors}.
	 * 返回用于给定 bean 的候选构造函数，检查所有已注册的 SmartInstantiationAwareBeanPostProcessor.
	 *
	 * @param beanClass the raw class of the bean
	 * @param beanName  the name of the bean
	 * @return the candidate constructors, or {@code null} if none specified
	 * @throws org.springframework.beans.BeansException in case of errors
	 * @see org.springframework.beans.factory.config.SmartInstantiationAwareBeanPostProcessor#determineCandidateConstructors
	 */
	@Nullable
	protected Constructor<?>[] determineConstructorsFromBeanPostProcessors(@Nullable Class<?> beanClass, String beanName)
			throws BeansException {
		// bean 定义不是合成的，且该工厂有一个可以应用于单例的 InstantiationAwareBeanPostProcessor
		if (beanClass != null && hasInstantiationAwareBeanPostProcessors()) {
			for (SmartInstantiationAwareBeanPostProcessor bp : getBeanPostProcessorCache().smartInstantiationAware) {
				// 从 SmartInstantiationAwareBeanPostProcessor 中拿到候选构造函数
				Constructor<?>[] ctors = bp.determineCandidateConstructors(beanClass, beanName);
				if (ctors != null) {
					return ctors;
				}
			}
		}
		return null;
	}

	/**
	 * Instantiate the given bean using its default constructor.
	 * 用默认构造方法初始化给定 bean。
	 *
	 * @param beanName the name of the bean
	 * @param mbd      the bean definition for the bean
	 * @return a BeanWrapper for the new instance
	 */
	protected BeanWrapper instantiateBean(String beanName, RootBeanDefinition mbd) {
		try {
			// 初始化 bean 实例
			Object beanInstance = getInstantiationStrategy().instantiate(mbd, beanName, this);
			// 包装成 BeanWrapper
			BeanWrapper bw = new BeanWrapperImpl(beanInstance);
			// 初始化 BeanWrapper
			initBeanWrapper(bw);
			return bw;
		} catch (Throwable ex) {
			throw new BeanCreationException(mbd.getResourceDescription(), beanName, ex.getMessage(), ex);
		}
	}

	/**
	 * Instantiate the bean using a named factory method. The method may be static, if the
	 * mbd parameter specifies a class, rather than a factoryBean, or an instance variable
	 * on a factory object itself configured using Dependency Injection.
	 * 使用命名工厂方法实例化 bean。如果 bean 定义参数指定一个类，而不是 FactoryBean，或者指定一个使用依赖关系注入配置的工厂对象本身的实例变量，
	 * 则该方法可以是静态的。
	 *
	 * @param beanName     the name of the bean
	 * @param mbd          the bean definition for the bean
	 * @param explicitArgs argument values passed in programmatically via the getBean method,
	 *                     or {@code null} if none (implying the use of constructor argument values from bean definition)
	 * @return a BeanWrapper for the new instance
	 * @see #getBean(String, Object[])
	 */
	protected BeanWrapper instantiateUsingFactoryMethod(
			String beanName, RootBeanDefinition mbd, @Nullable Object[] explicitArgs) {

		return new ConstructorResolver(this).instantiateUsingFactoryMethod(beanName, mbd, explicitArgs);
	}

	/**
	 * "autowire constructor" (with constructor arguments by type) behavior.
	 * Also applied if explicit constructor argument values are specified,
	 * matching all remaining arguments with beans from the bean factory.
	 * “自动注入构造方法”（按类型使用构造方法参数）行为。如果指定了显式构造方法参数值，则也适用，将所有剩余参数与 bean 工厂中的 bean 匹配。
	 * <p>This corresponds to constructor injection: In this mode, a Spring
	 * bean factory is able to host components that expect constructor-based
	 * dependency resolution.
	 * 这对应于构造函数注入：在这种模式下，Spring bean 工厂能够托管期望基于构造方法的依赖项解析的组件。
	 *
	 * @param beanName     the name of the bean
	 * @param mbd          the bean definition for the bean
	 * @param ctors        the chosen candidate constructors
	 * @param explicitArgs argument values passed in programmatically via the getBean method,
	 *                     or {@code null} if none (implying the use of constructor argument values from bean definition)
	 * @return a BeanWrapper for the new instance
	 */
	protected BeanWrapper autowireConstructor(
			String beanName, RootBeanDefinition mbd, @Nullable Constructor<?>[] ctors, @Nullable Object[] explicitArgs) {

		return new ConstructorResolver(this).autowireConstructor(beanName, mbd, ctors, explicitArgs);
	}

	/**
	 * Populate the bean instance in the given BeanWrapper with the property values
	 * from the bean definition.
	 * 使用来自 bean定义中的属性值填充给定的 BeanWrapper 中的 bean 实例。
	 *
	 * @param beanName the name of the bean
	 * @param mbd      the bean definition for the bean
	 * @param bw       the BeanWrapper with bean instance
	 */
	protected void populateBean(String beanName, RootBeanDefinition mbd, @Nullable BeanWrapper bw) {
		// 如果 BeanWrapper 为 null
		if (bw == null) {
			if (mbd.hasPropertyValues()) {
				// 如果 bean 定义有值，则抛 BeanCreationException 异常
				throw new BeanCreationException(
						mbd.getResourceDescription(), beanName, "Cannot apply property values to null instance");
			} else {
				// Skip property population phase for null instance.
				// 对 null 实例跳过属性填充
				return;
			}
		}

		// 如果是一个 Record 类
		if (bw.getWrappedClass().isRecord()) {
			if (mbd.hasPropertyValues()) {
				throw new BeanCreationException(
						mbd.getResourceDescription(), beanName, "Cannot apply property values to a record");
			} else {
				// Skip property population phase for records since they are immutable.
				return;
			}
		}

		// Give any InstantiationAwareBeanPostProcessors the opportunity to modify the
		// state of the bean before properties are set. This can be used, for example,
		// to support styles of field injection.
		// 在设置属性之前，给任何 InstantiationAwareBeanPostProcessor 修改 bean 状态的机会。例如用于支持字段注入的风格。
		// bean 定义不是合成的，且该工厂有一个可以应用于单例的 InstantiationAwareBeanPostProcessor
		if (!mbd.isSynthetic() && hasInstantiationAwareBeanPostProcessors()) {
			for (InstantiationAwareBeanPostProcessor bp : getBeanPostProcessorCache().instantiationAware) {
				// 应用 InstantiationAwareBeanPostProcessor 后置处理器
				if (!bp.postProcessAfterInstantiation(bw.getWrappedInstance(), beanName)) {
					return;
				}
			}
		}

		PropertyValues pvs = (mbd.hasPropertyValues() ? mbd.getPropertyValues() : null);

		int resolvedAutowireMode = mbd.getResolvedAutowireMode();
		if (resolvedAutowireMode == AUTOWIRE_BY_NAME || resolvedAutowireMode == AUTOWIRE_BY_TYPE) {
			MutablePropertyValues newPvs = new MutablePropertyValues(pvs);
			// Add property values based on autowire by name if applicable.
			// 如果适用，则根据按名称注入添加属性值
			if (resolvedAutowireMode == AUTOWIRE_BY_NAME) {
				autowireByName(beanName, mbd, bw, newPvs);
			}
			// Add property values based on autowire by type if applicable.
			// 如果适用，则根据按类型注入添加属性值
			if (resolvedAutowireMode == AUTOWIRE_BY_TYPE) {
				autowireByType(beanName, mbd, bw, newPvs);
			}
			pvs = newPvs;
		}
		if (hasInstantiationAwareBeanPostProcessors()) {
			if (pvs == null) {
				pvs = mbd.getPropertyValues();
			}
			for (InstantiationAwareBeanPostProcessor bp : getBeanPostProcessorCache().instantiationAware) {
				// 应用 InstantiationAwareBeanPostProcessor 后置处理器
				PropertyValues pvsToUse = bp.postProcessProperties(pvs, bw.getWrappedInstance(), beanName);
				if (pvsToUse == null) {
					return;
				}
				pvs = pvsToUse;
			}
		}

		boolean needsDepCheck = (mbd.getDependencyCheck() != AbstractBeanDefinition.DEPENDENCY_CHECK_NONE);
		if (needsDepCheck) {
			// 依赖检查
			PropertyDescriptor[] filteredPds = filterPropertyDescriptorsForDependencyCheck(bw, mbd.allowCaching);
			checkDependencies(beanName, mbd, filteredPds, pvs);
		}

		if (pvs != null) {
			// 给 bean 填充属性值
			applyPropertyValues(beanName, mbd, bw, pvs);
		}
	}

	/**
	 * Fill in any missing property values with references to
	 * other beans in this factory if autowire is set to "byName".
	 * 如果是按名称自动注入，则用对此工厂中其他 bean 的引用填充任何缺少的属性值。
	 *
	 * @param beanName the name of the bean we're wiring up.
	 *                 Useful for debugging messages; not used functionally.
	 * @param mbd      bean definition to update through autowiring
	 * @param bw       the BeanWrapper from which we can obtain information about the bean
	 * @param pvs      the PropertyValues to register wired objects with
	 */
	protected void autowireByName(
			String beanName, AbstractBeanDefinition mbd, BeanWrapper bw, MutablePropertyValues pvs) {

		String[] propertyNames = unsatisfiedNonSimpleProperties(mbd, bw);
		// 遍历 bean 的属性名列表
		for (String propertyName : propertyNames) {
			// 判断工厂是否包含与属性名相同的 bean
			if (containsBean(propertyName)) {
				Object bean = getBean(propertyName);
				// 向属性值对象中设置属性名对应的 bean
				pvs.add(propertyName, bean);
				// 注册依赖关系
				registerDependentBean(propertyName, beanName);
				if (logger.isTraceEnabled()) {
					logger.trace("Added autowiring by name from bean name '" + beanName +
							"' via property '" + propertyName + "' to bean named '" + propertyName + "'");
				}
			} else {
				if (logger.isTraceEnabled()) {
					logger.trace("Not autowiring property '" + propertyName + "' of bean '" + beanName +
							"' by name: no matching bean found");
				}
			}
		}
	}

	/**
	 * Abstract method defining "autowire by type" (bean properties by type) behavior.
	 * 按类型注入的抽象方法行为。
	 * <p>This is like PicoContainer default, in which there must be exactly one bean
	 * of the property type in the bean factory. This makes bean factories simple to
	 * configure for small namespaces, but doesn't work as well as standard Spring
	 * behavior for bigger applications.
	 * 这类似于默认 PicoContainer，其中 bean 工厂中必须只有一个对应属性类型的 bean。这使得 bean 工厂易于为小型命名空间进行配置，
	 * 但对于较大的应用程序，其效果不如标准 Spring 行为。
	 *
	 * @param beanName the name of the bean to autowire by type
	 * @param mbd      the merged bean definition to update through autowiring
	 * @param bw       the BeanWrapper from which we can obtain information about the bean
	 * @param pvs      the PropertyValues to register wired objects with
	 */
	protected void autowireByType(
			String beanName, AbstractBeanDefinition mbd, BeanWrapper bw, MutablePropertyValues pvs) {
		// 获取类型转换器
		TypeConverter converter = getCustomTypeConverter();
		if (converter == null) {
			// 如果为空，则赋值为 BeanWrapper
			converter = bw;
		}

		String[] propertyNames = unsatisfiedNonSimpleProperties(mbd, bw);
		Set<String> autowiredBeanNames = new LinkedHashSet<>(propertyNames.length * 2);
		// 遍历 bean 的属性名列表
		for (String propertyName : propertyNames) {
			try {
				PropertyDescriptor pd = bw.getPropertyDescriptor(propertyName);
				// Don't try autowiring by type for type Object: never makes sense,
				// even if it technically is an unsatisfied, non-simple property.
				// 不要尝试对类型对象按类型自动注入： 没有意义，即使从技术上讲它也是一个不满足的、不简单的属性。
				if (Object.class != pd.getPropertyType()) {
					MethodParameter methodParam = BeanUtils.getWriteMethodParameter(pd);
					// Do not allow eager init for type matching in case of a prioritized post-processor.
					// 在是优先后置处理器的情况下，不允许为类型匹配使用饿汉式加载初始化
					boolean eager = !(bw.getWrappedInstance() instanceof PriorityOrdered);
					DependencyDescriptor desc = new AutowireByTypeDependencyDescriptor(methodParam, eager);
					// 根据自动注入 bean 名和转换器，解析其依赖的自动注入参数
					Object autowiredArgument = resolveDependency(desc, beanName, autowiredBeanNames, converter);
					if (autowiredArgument != null) {
						// 向属性值对象中设置属性名对应的对象值
						pvs.add(propertyName, autowiredArgument);
					}
					for (String autowiredBeanName : autowiredBeanNames) {
						// 注册依赖关系
						registerDependentBean(autowiredBeanName, beanName);
						if (logger.isTraceEnabled()) {
							logger.trace("Autowiring by type from bean name '" + beanName + "' via property '" +
									propertyName + "' to bean named '" + autowiredBeanName + "'");
						}
					}
					// 清空，继续下一个属性的处理
					autowiredBeanNames.clear();
				}
			} catch (BeansException ex) {
				throw new UnsatisfiedDependencyException(mbd.getResourceDescription(), beanName, propertyName, ex);
			}
		}
	}


	/**
	 * Return an array of non-simple bean properties that are unsatisfied.
	 * These are probably unsatisfied references to other beans in the
	 * factory. Does not include simple properties like primitives or Strings.
	 * 返回一个不满足的非简单 bean 属性名列表，可能是对工厂中其他 bean 的不满足的引用。
	 * 不包括原始值或 String 等简单属性。
	 *
	 * @param mbd the merged bean definition the bean was created with
	 * @param bw  the BeanWrapper the bean was created with
	 * @return an array of bean property names
	 * @see org.springframework.beans.BeanUtils#isSimpleProperty
	 */
	protected String[] unsatisfiedNonSimpleProperties(AbstractBeanDefinition mbd, BeanWrapper bw) {
		Set<String> result = new TreeSet<>();
		// 拿到 bean 定义中的属性值
		PropertyValues pvs = mbd.getPropertyValues();
		// 拿到 BeanWrapper 中的属性描述符
		PropertyDescriptor[] pds = bw.getPropertyDescriptors();
		for (PropertyDescriptor pd : pds) {
			// bean 定义中的属性值不包含 BeanWrapper 中的属性
			if (pd.getWriteMethod() != null && !isExcludedFromDependencyCheck(pd) && !pvs.contains(pd.getName()) &&
					!BeanUtils.isSimpleProperty(pd.getPropertyType())) {
				result.add(pd.getName());
			}
		}
		return StringUtils.toStringArray(result);
	}

	/**
	 * Extract a filtered set of PropertyDescriptors from the given BeanWrapper,
	 * excluding ignored dependency types or properties defined on ignored dependency interfaces.
	 * 从给定的 BeanWrapper 中提取一组过滤的 PropertyDescriptor 属性描述符，不包括被忽略的依赖类型或在被忽略的依赖接口上定义的属性。
	 *
	 * @param bw    the BeanWrapper the bean was created with
	 * @param cache whether to cache filtered PropertyDescriptors for the given bean Class
	 * @return the filtered PropertyDescriptors
	 * @see #isExcludedFromDependencyCheck
	 * @see #filterPropertyDescriptorsForDependencyCheck(org.springframework.beans.BeanWrapper)
	 */
	protected PropertyDescriptor[] filterPropertyDescriptorsForDependencyCheck(BeanWrapper bw, boolean cache) {
		PropertyDescriptor[] filtered = this.filteredPropertyDescriptorsCache.get(bw.getWrappedClass());
		if (filtered == null) {
			filtered = filterPropertyDescriptorsForDependencyCheck(bw);
			if (cache) {
				// 如果需要缓存
				PropertyDescriptor[] existing =
						this.filteredPropertyDescriptorsCache.putIfAbsent(bw.getWrappedClass(), filtered);
				if (existing != null) {
					filtered = existing;
				}
			}
		}
		return filtered;
	}

	/**
	 * Extract a filtered set of PropertyDescriptors from the given BeanWrapper,
	 * excluding ignored dependency types or properties defined on ignored dependency interfaces.
	 * 从给定的 BeanWrapper 中提取一组过滤的 PropertyDescriptor 属性描述符，不包括被忽略的依赖类型或在被忽略的依赖接口上定义的属性。
	 *
	 * @param bw the BeanWrapper the bean was created with
	 * @return the filtered PropertyDescriptors
	 * @see #isExcludedFromDependencyCheck
	 */
	protected PropertyDescriptor[] filterPropertyDescriptorsForDependencyCheck(BeanWrapper bw) {
		List<PropertyDescriptor> pds = new ArrayList<>(Arrays.asList(bw.getPropertyDescriptors()));
		pds.removeIf(this::isExcludedFromDependencyCheck);
		return pds.toArray(new PropertyDescriptor[0]);
	}

	/**
	 * Determine whether the given bean property is excluded from dependency checks.
	 * 判断给定的 bean 属性是否从依赖关系检查中排除了。
	 * <p>This implementation excludes properties defined by CGLIB and
	 * properties whose type matches an ignored dependency type or which
	 * are defined by an ignored dependency interface.
	 * 此实现不包括由 CGLIB 定义的属性，以及其类型与忽略的依赖项类型匹配的属性或由忽略的依赖项接口定义的属性。
	 *
	 * @param pd the PropertyDescriptor of the bean property
	 * @return whether the bean property is excluded
	 * @see #ignoreDependencyType(Class)
	 * @see #ignoreDependencyInterface(Class)
	 */
	protected boolean isExcludedFromDependencyCheck(PropertyDescriptor pd) {
		return (AutowireUtils.isExcludedFromDependencyCheck(pd) ||
				this.ignoredDependencyTypes.contains(pd.getPropertyType()) ||
				AutowireUtils.isSetterDefinedInInterface(pd, this.ignoredDependencyInterfaces));
	}

	/**
	 * Perform a dependency check that all properties exposed have been set,
	 * if desired. Dependency checks can be objects (collaborating beans),
	 * simple (primitives and String), or all (both).
	 * 如果需要，执行依赖项检查，确保已设置所有公开的属性。依赖关系检查可以是对象（协作 bean）、简单（原始类型和 String）或全部（两者）。
	 *
	 * @param beanName the name of the bean
	 * @param mbd      the merged bean definition the bean was created with
	 * @param pds      the relevant property descriptors for the target bean
	 * @param pvs      the property values to be applied to the bean
	 * @see #isExcludedFromDependencyCheck(java.beans.PropertyDescriptor)
	 */
	protected void checkDependencies(
			String beanName, AbstractBeanDefinition mbd, PropertyDescriptor[] pds, @Nullable PropertyValues pvs)
			throws UnsatisfiedDependencyException {

		int dependencyCheck = mbd.getDependencyCheck();
		for (PropertyDescriptor pd : pds) {
			if (pd.getWriteMethod() != null && (pvs == null || !pvs.contains(pd.getName()))) {
				boolean isSimple = BeanUtils.isSimpleProperty(pd.getPropertyType());
				boolean unsatisfied = (dependencyCheck == AbstractBeanDefinition.DEPENDENCY_CHECK_ALL) ||
						(isSimple && dependencyCheck == AbstractBeanDefinition.DEPENDENCY_CHECK_SIMPLE) ||
						(!isSimple && dependencyCheck == AbstractBeanDefinition.DEPENDENCY_CHECK_OBJECTS);
				if (unsatisfied) {
					// 如果不滞，则抛出 UnsatisfiedDependencyException 异常
					throw new UnsatisfiedDependencyException(mbd.getResourceDescription(), beanName, pd.getName(),
							"Set this property value or disable dependency checking for this bean.");
				}
			}
		}
	}

	/**
	 * Apply the given property values, resolving any runtime references
	 * to other beans in this bean factory. Must use deep copy, so we
	 * don't permanently modify this property.
	 * 应用给定的属性值，解析对此 bean 工厂中其他 bean 的任何运行时引用。必须使用深拷贝，因此我们不会永久修改此属性。
	 *
	 * @param beanName the bean name passed for better exception information
	 * @param mbd      the merged bean definition
	 * @param bw       the BeanWrapper wrapping the target object
	 * @param pvs      the new property values
	 */
	protected void applyPropertyValues(String beanName, BeanDefinition mbd, BeanWrapper bw, PropertyValues pvs) {
		if (pvs.isEmpty()) {
			return;
		}
		// TODO
		MutablePropertyValues mpvs = null;
		List<PropertyValue> original;

		if (pvs instanceof MutablePropertyValues _mpvs) {
			mpvs = _mpvs;
			if (mpvs.isConverted()) {
				// Shortcut: use the pre-converted values as-is.
				try {
					bw.setPropertyValues(mpvs);
					return;
				} catch (BeansException ex) {
					throw new BeanCreationException(
							mbd.getResourceDescription(), beanName, "Error setting property values", ex);
				}
			}
			original = mpvs.getPropertyValueList();
		} else {
			original = Arrays.asList(pvs.getPropertyValues());
		}

		TypeConverter converter = getCustomTypeConverter();
		if (converter == null) {
			converter = bw;
		}
		BeanDefinitionValueResolver valueResolver = new BeanDefinitionValueResolver(this, beanName, mbd, converter);

		// Create a deep copy, resolving any references for values.
		List<PropertyValue> deepCopy = new ArrayList<>(original.size());
		boolean resolveNecessary = false;
		for (PropertyValue pv : original) {
			if (pv.isConverted()) {
				deepCopy.add(pv);
			} else {
				String propertyName = pv.getName();
				Object originalValue = pv.getValue();
				if (originalValue == AutowiredPropertyMarker.INSTANCE) {
					Method writeMethod = bw.getPropertyDescriptor(propertyName).getWriteMethod();
					if (writeMethod == null) {
						throw new IllegalArgumentException("Autowire marker for property without write method: " + pv);
					}
					originalValue = new DependencyDescriptor(new MethodParameter(writeMethod, 0), true);
				}
				Object resolvedValue = valueResolver.resolveValueIfNecessary(pv, originalValue);
				Object convertedValue = resolvedValue;
				boolean convertible = isConvertibleProperty(propertyName, bw);
				if (convertible) {
					convertedValue = convertForProperty(resolvedValue, propertyName, bw, converter);
				}
				// Possibly store converted value in merged bean definition,
				// in order to avoid re-conversion for every created bean instance.
				if (resolvedValue == originalValue) {
					if (convertible) {
						pv.setConvertedValue(convertedValue);
					}
					deepCopy.add(pv);
				} else if (convertible && originalValue instanceof TypedStringValue typedStringValue &&
						!typedStringValue.isDynamic() &&
						!(convertedValue instanceof Collection || ObjectUtils.isArray(convertedValue))) {
					pv.setConvertedValue(convertedValue);
					deepCopy.add(pv);
				} else {
					resolveNecessary = true;
					deepCopy.add(new PropertyValue(pv, convertedValue));
				}
			}
		}
		if (mpvs != null && !resolveNecessary) {
			mpvs.setConverted();
		}

		// Set our (possibly massaged) deep copy.
		try {
			bw.setPropertyValues(new MutablePropertyValues(deepCopy));
		} catch (BeansException ex) {
			throw new BeanCreationException(mbd.getResourceDescription(), beanName, ex.getMessage(), ex);
		}
	}

	/**
	 * Determine whether the factory should cache a converted value for the given property.
	 * 确定工厂是否应缓存给定属性的转换值。
	 */
	private boolean isConvertibleProperty(String propertyName, BeanWrapper bw) {
		try {
			return !PropertyAccessorUtils.isNestedOrIndexedProperty(propertyName) &&
					BeanUtils.hasUniqueWriteMethod(bw.getPropertyDescriptor(propertyName));
		} catch (InvalidPropertyException ex) {
			return false;
		}
	}

	/**
	 * Convert the given value for the specified target property.
	 * 为给定目标属性转换给定的值。
	 */
	@Nullable
	private Object convertForProperty(
			@Nullable Object value, String propertyName, BeanWrapper bw, TypeConverter converter) {

		if (converter instanceof BeanWrapperImpl beanWrapper) {
			return beanWrapper.convertForProperty(value, propertyName);
		} else {
			PropertyDescriptor pd = bw.getPropertyDescriptor(propertyName);
			MethodParameter methodParam = BeanUtils.getWriteMethodParameter(pd);
			return converter.convertIfNecessary(value, pd.getPropertyType(), methodParam);
		}
	}


	/**
	 * Initialize the given bean instance, applying factory callbacks
	 * as well as init methods and bean post processors.
	 * 初始化给定的 bean 实例，应用工厂回调以及 init 方法和 bean 后处理器。
	 * <p>Called from {@link #createBean} for traditionally defined beans,
	 * and from {@link #initializeBean} for existing bean instances.
	 * 对于传统定义的 bean，从 createBean() 调用，对于现有 bean 实例，从 initializeBean() 调用。
	 *
	 * @param beanName the bean name in the factory (for debugging purposes)
	 * @param bean     the new bean instance we may need to initialize
	 * @param mbd      the bean definition that the bean was created with
	 *                 (can also be {@code null}, if given an existing bean instance)
	 * @return the initialized bean instance (potentially wrapped)
	 * @see BeanNameAware
	 * @see BeanClassLoaderAware
	 * @see BeanFactoryAware
	 * @see #applyBeanPostProcessorsBeforeInitialization
	 * @see #invokeInitMethods
	 * @see #applyBeanPostProcessorsAfterInitialization
	 */
	@SuppressWarnings("deprecation")
	protected Object initializeBean(String beanName, Object bean, @Nullable RootBeanDefinition mbd) {
		// 调用 aware 方法
		invokeAwareMethods(beanName, bean);

		Object wrappedBean = bean;
		if (mbd == null || !mbd.isSynthetic()) {
			// postProcessBeforeInitialization 后置处理
			wrappedBean = applyBeanPostProcessorsBeforeInitialization(wrappedBean, beanName);
		}

		try {
			// 调用初始化方法
			invokeInitMethods(beanName, wrappedBean, mbd);
		} catch (Throwable ex) {
			throw new BeanCreationException(
					(mbd != null ? mbd.getResourceDescription() : null), beanName, ex.getMessage(), ex);
		}
		if (mbd == null || !mbd.isSynthetic()) {
			// postProcessAfterInitialization 后置处理
			wrappedBean = applyBeanPostProcessorsAfterInitialization(wrappedBean, beanName);
		}

		return wrappedBean;
	}

	private void invokeAwareMethods(String beanName, Object bean) {
		if (bean instanceof Aware) {
			// BeanNameAware 则设置 bean 名
			if (bean instanceof BeanNameAware beanNameAware) {
				beanNameAware.setBeanName(beanName);
			}
			// BeanClassLoaderAware 则设置 bean 的类加载器
			if (bean instanceof BeanClassLoaderAware beanClassLoaderAware) {
				ClassLoader bcl = getBeanClassLoader();
				if (bcl != null) {
					beanClassLoaderAware.setBeanClassLoader(bcl);
				}
			}
			// BeanFactoryAware 则设置 bean 工厂类为当前类，即 AbstractAutowireCapableBeanFactory
			if (bean instanceof BeanFactoryAware beanFactoryAware) {
				beanFactoryAware.setBeanFactory(AbstractAutowireCapableBeanFactory.this);
			}
		}
	}

	/**
	 * Give a bean a chance to initialize itself after all its properties are set,
	 * and a chance to know about its owning bean factory (this object).
	 * 给 bean 一个机会，在设置了所有属性之后初始化它自己，并有机会了解它拥有的 bean 工厂（当前这个对象）。
	 * <p>This means checking whether the bean implements {@link InitializingBean}
	 * or defines any custom init methods, and invoking the necessary callback(s)
	 * if it does.
	 * 这意味着检查 bean 是否实现了 InitializingBean 接口或定义了任何自定义 init 方法，如果是，则调用必要的回调。
	 *
	 * @param beanName the bean name in the factory (for debugging purposes)
	 * @param bean     the new bean instance we may need to initialize
	 * @param mbd      the merged bean definition that the bean was created with
	 *                 (can also be {@code null}, if given an existing bean instance)
	 * @throws Throwable if thrown by init methods or by the invocation process
	 * @see #invokeCustomInitMethod
	 */
	protected void invokeInitMethods(String beanName, Object bean, @Nullable RootBeanDefinition mbd)
			throws Throwable {

		boolean isInitializingBean = (bean instanceof InitializingBean);
		if (isInitializingBean && (mbd == null || !mbd.hasAnyExternallyManagedInitMethod("afterPropertiesSet"))) {
			if (logger.isTraceEnabled()) {
				logger.trace("Invoking afterPropertiesSet() on bean with name '" + beanName + "'");
			}
			// 如果是 InitializingBean，则调用 afterPropertiesSet()
			((InitializingBean) bean).afterPropertiesSet();
		}

		if (mbd != null && bean.getClass() != NullBean.class) {
			String[] initMethodNames = mbd.getInitMethodNames();
			if (initMethodNames != null) {
				for (String initMethodName : initMethodNames) {
					if (StringUtils.hasLength(initMethodName) &&
							!(isInitializingBean && "afterPropertiesSet".equals(initMethodName)) &&
							!mbd.hasAnyExternallyManagedInitMethod(initMethodName)) {
						// 如果有自定义初始化方法，则调用每个自定义初始化方法
						invokeCustomInitMethod(beanName, bean, mbd, initMethodName);
					}
				}
			}
		}
	}

	/**
	 * Invoke the specified custom init method on the given bean.
	 * 在给定的 bean 上调用指定的自定义 init 方法。
	 * <p>Called by {@link #invokeInitMethods(String, Object, RootBeanDefinition)}.
	 * 由 invokeInitMethods(String, Object, RootBeanDefinition) 方法调用。
	 * <p>Can be overridden in subclasses for custom resolution of init methods
	 * with arguments.
	 * 可以在子类中覆盖，以便自定义解析带有参数的 init 方法。
	 *
	 * @see #invokeInitMethods
	 */
	protected void invokeCustomInitMethod(String beanName, Object bean, RootBeanDefinition mbd, String initMethodName)
			throws Throwable {
		Class<?> beanClass = bean.getClass();
		// 创建一个不可变的 record 类：方法描述符
		MethodDescriptor descriptor = MethodDescriptor.create(beanName, beanClass, initMethodName);
		String methodName = descriptor.methodName();
		// 获取初始化方法
		Method initMethod = (mbd.isNonPublicAccessAllowed() ?
				BeanUtils.findMethod(descriptor.declaringClass(), methodName) :
				ClassUtils.getMethodIfAvailable(beanClass, methodName));
		// 初始化方法为 null 时的处理
		if (initMethod == null) {
			if (mbd.isEnforceInitMethod()) {
				throw new BeanDefinitionValidationException("Could not find an init method named '" +
						methodName + "' on bean with name '" + beanName + "'");
			} else {
				if (logger.isTraceEnabled()) {
					logger.trace("No default init method named '" + methodName +
							"' found on bean with name '" + beanName + "'");
				}
				// Ignore non-existent default lifecycle methods.
				return;
			}
		}

		if (logger.isTraceEnabled()) {
			logger.trace("Invoking init method '" + methodName + "' on bean with name '" + beanName + "'");
		}
		// 拿到要执行的初始化方法 Method
		Method methodToInvoke = ClassUtils.getPubliclyAccessibleMethodIfPossible(initMethod, beanClass);

		try {
			ReflectionUtils.makeAccessible(methodToInvoke);
			// 调用初始化方法
			methodToInvoke.invoke(bean);
		} catch (InvocationTargetException ex) {
			throw ex.getTargetException();
		}
	}


	/**
	 * Applies the {@code postProcessAfterInitialization} callback of all
	 * registered BeanPostProcessors, giving them a chance to post-process the
	 * object obtained from FactoryBeans (for example, to auto-proxy them).
	 * 应用所有已注册的 BeanPostProcessor 的 postProcessAfterInitialization 回调，使它们有机会对从 FactoryBeans 获得的对象
	 * 进行后置处理（例如，自动代理它们）。
	 *
	 * @see #applyBeanPostProcessorsAfterInitialization
	 */
	@SuppressWarnings("deprecation")
	@Override
	protected Object postProcessObjectFromFactoryBean(Object object, String beanName) {
		// 有可能返回一个代理，替换掉原来的实例对象
		return applyBeanPostProcessorsAfterInitialization(object, beanName);
	}

	/**
	 * Overridden to clear FactoryBean instance cache as well.
	 * 重写以清除 FactoryBean 实例缓存。
	 */
	@Override
	protected void removeSingleton(String beanName) {
		super.removeSingleton(beanName);
		this.factoryBeanInstanceCache.remove(beanName);
	}

	/**
	 * Overridden to clear FactoryBean instance cache as well.
	 * 重写以清除 FactoryBean 实例缓存。
	 */
	@Override
	protected void clearSingletonCache() {
		super.clearSingletonCache();
		this.factoryBeanInstanceCache.clear();
	}

	/**
	 * Expose the logger to collaborating delegates.
	 * 暴露日志记录器。
	 *
	 * @since 5.0.7
	 */
	Log getLogger() {
		return logger;
	}


	/**
	 * {@link RootBeanDefinition} subclass for {@code #createBean} calls with
	 * flexible selection of a Kotlin primary / single public / single non-public
	 * constructor candidate in addition to the default constructor.
	 * RootBeanDefinition 子类，用于 createBean() 调用，除了默认构造方法外，还可以灵活选择 Kotlin 主要、单个公有、单个非公有构造方法候选项。
	 *
	 * @see BeanUtils#getResolvableConstructor(Class)
	 */
	@SuppressWarnings("serial")
	private static class CreateFromClassBeanDefinition extends RootBeanDefinition {

		public CreateFromClassBeanDefinition(Class<?> beanClass) {
			super(beanClass);
		}

		public CreateFromClassBeanDefinition(CreateFromClassBeanDefinition original) {
			super(original);
		}

		@Override
		@Nullable
		public Constructor<?>[] getPreferredConstructors() {
			Constructor<?>[] fromAttribute = super.getPreferredConstructors();
			if (fromAttribute != null) {
				return fromAttribute;
			}
			return ConstructorResolver.determinePreferredConstructors(getBeanClass());
		}

		@Override
		public RootBeanDefinition cloneBeanDefinition() {
			return new CreateFromClassBeanDefinition(this);
		}
	}


	/**
	 * Special DependencyDescriptor variant for Spring's good old autowire="byType" mode.
	 * Always optional; never considering the parameter name for choosing a primary candidate.
	 * Spring 旧的按类型自动注入模式的特殊 DependencyDescriptor 依赖描述符变体。始终可选；从不考虑选择主要候选者的参数名称。
	 */
	@SuppressWarnings("serial")
	private static class AutowireByTypeDependencyDescriptor extends DependencyDescriptor {

		public AutowireByTypeDependencyDescriptor(MethodParameter methodParameter, boolean eager) {
			super(methodParameter, false, eager);
		}

		@Override
		@Nullable
		public String getDependencyName() {
			return null;
		}
	}


	/**
	 * {@link MethodCallback} used to find {@link FactoryBean} type information.
	 * 用于查找 FactoryBean 类型信息的 MethodCallback 接口实现。
	 */
	private static class FactoryBeanMethodTypeFinder implements MethodCallback {

		private final String factoryMethodName;

		private ResolvableType result = ResolvableType.NONE;

		FactoryBeanMethodTypeFinder(String factoryMethodName) {
			this.factoryMethodName = factoryMethodName;
		}

		@Override
		public void doWith(Method method) throws IllegalArgumentException {
			if (isFactoryBeanMethod(method)) {
				ResolvableType returnType = ResolvableType.forMethodReturnType(method);
				ResolvableType candidate = returnType.as(FactoryBean.class).getGeneric();
				if (this.result == ResolvableType.NONE) {
					this.result = candidate;
				} else {
					Class<?> resolvedResult = this.result.resolve();
					Class<?> commonAncestor = ClassUtils.determineCommonAncestor(candidate.resolve(), resolvedResult);
					if (!ObjectUtils.nullSafeEquals(resolvedResult, commonAncestor)) {
						this.result = ResolvableType.forClass(commonAncestor);
					}
				}
			}
		}

		private boolean isFactoryBeanMethod(Method method) {
			return (method.getName().equals(this.factoryMethodName) &&
					FactoryBean.class.isAssignableFrom(method.getReturnType()));
		}

		ResolvableType getResult() {
			Class<?> resolved = this.result.resolve();
			boolean foundResult = resolved != null && resolved != Object.class;
			return (foundResult ? this.result : ResolvableType.NONE);
		}
	}

}<|MERGE_RESOLUTION|>--- conflicted
+++ resolved
@@ -1086,33 +1086,34 @@
 	 */
 	@Nullable
 	private FactoryBean<?> getSingletonFactoryBeanForTypeCheck(String beanName, RootBeanDefinition mbd) {
-<<<<<<< HEAD
-		// 首先获取 BeanWrapper 缓存
-		BeanWrapper bw = this.factoryBeanInstanceCache.get(beanName);
-		if (bw != null) {
-			// 从 BeanWrapper 中直接返回 FactoryBean
-			return (FactoryBean<?>) bw.getWrappedInstance();
-		}
-		// 获取单例
-		Object beanInstance = getSingleton(beanName, false);
-		if (beanInstance instanceof FactoryBean<?> factoryBean) {
-			// 如果单例是一个 FactoryBean，直接返回
-			return factoryBean;
-		}
-		if (isSingletonCurrentlyInCreation(beanName) ||
-				(mbd.getFactoryBeanName() != null && isSingletonCurrentlyInCreation(mbd.getFactoryBeanName()))) {
-			// 如果 bean 当前正在在创建中，或 bean 定义中的工厂方法不为空且对应的 FactoryBean 正在创建中，则返回 null
-			return null;
-		}
-
-		// 初始化 bean 逻辑
+		this.singletonLock.lock();
+		try {
+			// 首先获取 BeanWrapper 缓存
+			BeanWrapper bw = this.factoryBeanInstanceCache.get(beanName);
+			if (bw != null) {
+				// 从 BeanWrapper 中直接返回 FactoryBean
+				return (FactoryBean<?>) bw.getWrappedInstance();
+			}
+			// 获取单例
+			Object beanInstance = getSingleton(beanName, false);
+			if (beanInstance instanceof FactoryBean<?> factoryBean) {
+				// 如果单例是一个 FactoryBean，直接返回
+				return factoryBean;
+			}
+			if (isSingletonCurrentlyInCreation(beanName) ||
+					(mbd.getFactoryBeanName() != null && isSingletonCurrentlyInCreation(mbd.getFactoryBeanName()))) {
+				// 如果 bean 当前正在在创建中，或 bean 定义中的工厂方法不为空且对应的 FactoryBean 正在创建中，则返回 null
+				return null;
+			}
+
+			// 初始化 bean 逻辑
 		Object instance;
 		try {
 			// Mark this bean as currently in creation, even if just partially.
 			// 标记 bean 为正在创建中，即使只是部分创建
-			beforeSingletonCreation(beanName);
-			// Give BeanPostProcessors a chance to return a proxy instead of the target bean instance.
-			// 给 BeanPostProcessor 一个返回代理而不是目标 bean 实例的机会
+				beforeSingletonCreation(beanName);
+				// Give BeanPostProcessors a chance to return a proxy instead of the target bean instance.
+				// 给 BeanPostProcessor 一个返回代理而不是目标 bean 实例的机会
 			instance = resolveBeforeInstantiation(beanName, mbd);
 			if (instance == null) {
 				// 创建 bean 实例，返回一个 BeanWrapper 包装对象
@@ -1141,69 +1142,17 @@
 			// 注册在创建单例 bean 实例期间产生的被抑制的异常
 			onSuppressedException(ex);
 			return null;
-		} finally {
+			} finally {
 			// Finished partial creation of this bean.
 			// 结束该 bean 的部分创建
 			afterSingletonCreation(beanName);
 		}
 		// 返回对应的 FactoryBean
-		return getFactoryBean(beanName, instance);
-=======
-		this.singletonLock.lock();
-		try {
-			BeanWrapper bw = this.factoryBeanInstanceCache.get(beanName);
-			if (bw != null) {
-				return (FactoryBean<?>) bw.getWrappedInstance();
-			}
-			Object beanInstance = getSingleton(beanName, false);
-			if (beanInstance instanceof FactoryBean<?> factoryBean) {
-				return factoryBean;
-			}
-			if (isSingletonCurrentlyInCreation(beanName) ||
-					(mbd.getFactoryBeanName() != null && isSingletonCurrentlyInCreation(mbd.getFactoryBeanName()))) {
-				return null;
-			}
-
-			Object instance;
-			try {
-				// Mark this bean as currently in creation, even if just partially.
-				beforeSingletonCreation(beanName);
-				// Give BeanPostProcessors a chance to return a proxy instead of the target bean instance.
-				instance = resolveBeforeInstantiation(beanName, mbd);
-				if (instance == null) {
-					bw = createBeanInstance(beanName, mbd, null);
-					instance = bw.getWrappedInstance();
-					this.factoryBeanInstanceCache.put(beanName, bw);
-				}
-			}
-			catch (UnsatisfiedDependencyException ex) {
-				// Don't swallow, probably misconfiguration...
-				throw ex;
-			}
-			catch (BeanCreationException ex) {
-				// Don't swallow a linkage error since it contains a full stacktrace on
-				// first occurrence... and just a plain NoClassDefFoundError afterwards.
-				if (ex.contains(LinkageError.class)) {
-					throw ex;
-				}
-				// Instantiation failure, maybe too early...
-				if (logger.isDebugEnabled()) {
-					logger.debug("Bean creation exception on singleton FactoryBean type check: " + ex);
-				}
-				onSuppressedException(ex);
-				return null;
-			}
-			finally {
-				// Finished partial creation of this bean.
-				afterSingletonCreation(beanName);
-			}
-
 			return getFactoryBean(beanName, instance);
 		}
 		finally {
 			this.singletonLock.unlock();
 		}
->>>>>>> 7613ad5c
 	}
 
 	/**
